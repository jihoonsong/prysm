--- conflicted
+++ resolved
@@ -318,7 +318,6 @@
 	return v2Block, nil
 }
 
-<<<<<<< HEAD
 // V1Alpha1BeaconBlockCapellaToV2Blinded converts a v1alpha1 Capella beacon block to a v2
 // blinded Capella block.
 func V1Alpha1BeaconBlockCapellaToV2Blinded(v1alpha1Block *ethpbalpha.BeaconBlockCapella) (*ethpbv2.BlindedBeaconBlockCapella, error) {
@@ -510,7 +509,10 @@
 		ParentRoot:    bytesutil.SafeCopyBytes(v1alpha1Block.ParentRoot),
 		StateRoot:     bytesutil.SafeCopyBytes(v1alpha1Block.StateRoot),
 		Body:          resultBlockBody,
-=======
+	}
+	return v2Block, nil
+}
+
 // V1Alpha1BeaconBlockBlindedCapellaToV2Blinded converts a v1alpha1 blinded Capella beacon block to a v2 blinded Capella block.
 func V1Alpha1BeaconBlockBlindedCapellaToV2Blinded(v1alpha1Block *ethpbalpha.BlindedBeaconBlockCapella) (*ethpbv2.BlindedBeaconBlockCapella, error) {
 	marshaledBlk, err := proto.Marshal(v1alpha1Block)
@@ -520,7 +522,6 @@
 	v2Block := &ethpbv2.BlindedBeaconBlockCapella{}
 	if err := proto.Unmarshal(marshaledBlk, v2Block); err != nil {
 		return nil, errors.Wrap(err, "could not unmarshal block")
->>>>>>> 6c3b75f9
 	}
 	return v2Block, nil
 }
