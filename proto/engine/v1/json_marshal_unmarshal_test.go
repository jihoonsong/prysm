--- conflicted
+++ resolved
@@ -141,49 +141,6 @@
 		require.DeepEqual(t, [][]byte{[]byte("hi")}, payloadPb.Transactions)
 	})
 	t.Run("execution payload Capella", func(t *testing.T) {
-<<<<<<< HEAD
-		baseFeePerGas := big.NewInt(1770307273)
-		parentHash := bytesutil.PadTo([]byte("parent"), fieldparams.RootLength)
-		feeRecipient := bytesutil.PadTo([]byte("feeRecipient"), fieldparams.FeeRecipientLength)
-		stateRoot := bytesutil.PadTo([]byte("stateRoot"), fieldparams.RootLength)
-		receiptsRoot := bytesutil.PadTo([]byte("receiptsRoot"), fieldparams.RootLength)
-		logsBloom := bytesutil.PadTo([]byte("logs"), fieldparams.LogsBloomLength)
-		random := bytesutil.PadTo([]byte("random"), fieldparams.RootLength)
-		extra := bytesutil.PadTo([]byte("extraData"), fieldparams.RootLength)
-		hash := bytesutil.PadTo([]byte("hash"), fieldparams.RootLength)
-		jsonPayload := &enginev1.ExecutionPayloadCapella{
-			ParentHash:    parentHash,
-			FeeRecipient:  feeRecipient,
-			StateRoot:     stateRoot,
-			ReceiptsRoot:  receiptsRoot,
-			LogsBloom:     logsBloom,
-			PrevRandao:    random,
-			BlockNumber:   1,
-			GasLimit:      2,
-			GasUsed:       3,
-			Timestamp:     4,
-			ExtraData:     extra,
-			BaseFeePerGas: baseFeePerGas.Bytes(),
-			BlockHash:     hash,
-			Transactions:  [][]byte{[]byte("hi")},
-			Withdrawals: []*enginev1.Withdrawal{{
-				Index:          1,
-				ValidatorIndex: 1,
-				Address:        bytesutil.PadTo([]byte("address"), 20),
-				Amount:         1,
-			}},
-		}
-		enc, err := json.Marshal(jsonPayload)
-		require.NoError(t, err)
-		payloadPb := &enginev1.ExecutionPayloadCapella{}
-		require.NoError(t, json.Unmarshal(enc, payloadPb))
-		require.DeepEqual(t, parentHash, payloadPb.ParentHash)
-		require.DeepEqual(t, feeRecipient, payloadPb.FeeRecipient)
-		require.DeepEqual(t, stateRoot, payloadPb.StateRoot)
-		require.DeepEqual(t, receiptsRoot, payloadPb.ReceiptsRoot)
-		require.DeepEqual(t, logsBloom, payloadPb.LogsBloom)
-		require.DeepEqual(t, random, payloadPb.PrevRandao)
-=======
 		parentHash := common.BytesToHash([]byte("parent"))
 		feeRecipient := common.BytesToAddress([]byte("feeRecipient"))
 		stateRoot := common.BytesToHash([]byte("stateRoot"))
@@ -232,23 +189,15 @@
 		require.DeepEqual(t, receiptsRoot.Bytes(), payloadPb.ReceiptsRoot)
 		require.DeepEqual(t, logsBloom, hexutil.Bytes(payloadPb.LogsBloom))
 		require.DeepEqual(t, random.Bytes(), payloadPb.PrevRandao)
->>>>>>> 79d6ce45
 		require.DeepEqual(t, uint64(1), payloadPb.BlockNumber)
 		require.DeepEqual(t, uint64(2), payloadPb.GasLimit)
 		require.DeepEqual(t, uint64(3), payloadPb.GasUsed)
 		require.DeepEqual(t, uint64(4), payloadPb.Timestamp)
-<<<<<<< HEAD
-		require.DeepEqual(t, extra, payloadPb.ExtraData)
-		require.DeepEqual(t, bytesutil.PadTo(baseFeePerGas.Bytes(), fieldparams.RootLength), payloadPb.BaseFeePerGas)
-		require.DeepEqual(t, hash, payloadPb.BlockHash)
-		require.DeepEqual(t, [][]byte{[]byte("hi")}, payloadPb.Transactions)
-=======
 		require.DeepEqual(t, extra.Bytes(), payloadPb.ExtraData)
 		feePerGas := new(big.Int).SetBytes(payloadPb.BaseFeePerGas)
 		require.Equal(t, "15832716547479101977395928904157292820330083199902421483727713169783165812736", feePerGas.String())
 		require.DeepEqual(t, hash.Bytes(), payloadPb.BlockHash)
 		require.DeepEqual(t, [][]byte{{}}, payloadPb.Transactions)
->>>>>>> 79d6ce45
 		require.Equal(t, 1, len(payloadPb.Withdrawals))
 		withdrawal := payloadPb.Withdrawals[0]
 		require.Equal(t, uint64(1), withdrawal.Index)
