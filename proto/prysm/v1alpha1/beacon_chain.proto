--- conflicted
+++ resolved
@@ -53,11 +53,7 @@
     // filter criteria. This RPC should not return NOT_FOUND. Only one filter
     // criteria should be used. This endpoint allows for retrieval of genesis
     // information via a boolean query filter.
-<<<<<<< HEAD
-    rpc ListAttestationsElectra(ListAttestationsRequest) returns (ListAttestationsResponseElectra) {
-=======
     rpc ListAttestationsElectra(ListAttestationsRequest) returns (ListAttestationsElectraResponse) {
->>>>>>> 80e3c4d4
         option (google.api.http) = {
             get: "/eth/v1alpha1/beacon/attestations_electra"
         };
@@ -111,11 +107,7 @@
     // Refer to the Ethereum Beacon Chain specification for more details on how
     // attestations are processed and when they are no longer valid.
     // https://github.com/ethereum/consensus-specs/blob/dev/specs/core/0_beacon-chain.md#attestations
-<<<<<<< HEAD
-    rpc AttestationPoolElectra(AttestationPoolRequest) returns (AttestationPoolResponseElectra) {
-=======
     rpc AttestationPoolElectra(AttestationPoolRequest) returns (AttestationPoolElectraResponse) {
->>>>>>> 80e3c4d4
         option (google.api.http) = {
             get: "/eth/v1alpha1/beacon/attestations/pool_electra"
         };
@@ -328,11 +320,7 @@
     int32 total_size = 3;
 }
 
-<<<<<<< HEAD
-message ListAttestationsResponseElectra {
-=======
 message ListAttestationsElectraResponse {
->>>>>>> 80e3c4d4
     repeated AttestationElectra attestations = 1;
 
     // A pagination token returned from a previous call to `ListAttestations`
@@ -862,11 +850,7 @@
     int32 total_size = 3;
 }
 
-<<<<<<< HEAD
-message AttestationPoolResponseElectra {
-=======
 message AttestationPoolElectraResponse {
->>>>>>> 80e3c4d4
     // List of attestations currently in the pool of the beacon chain.
     repeated AttestationElectra attestations = 1;
 
