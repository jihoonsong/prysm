--- conflicted
+++ resolved
@@ -745,7 +745,6 @@
 	return res
 }
 
-<<<<<<< HEAD
 // CopyBlobKZGs copies the provided blob kzgs object.
 func CopyBlobKZGs(b [][]byte) [][]byte {
 	return bytesutil.SafeCopy2dBytes(b)
@@ -845,7 +844,8 @@
 		Transactions:  bytesutil.SafeCopy2dBytes(payload.Transactions),
 		Withdrawals:   CopyWithdrawalSlice(payload.Withdrawals),
 	}
-=======
+}
+
 // CopyHistoricalSummaries copies the historical summaries.
 func CopyHistoricalSummaries(summaries []*HistoricalSummary) []*HistoricalSummary {
 	if summaries == nil {
@@ -859,5 +859,4 @@
 		}
 	}
 	return newSummaries
->>>>>>> 055e2250
 }