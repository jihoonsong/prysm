// Copyright 2020 Prysmatic Labs.
//
// Licensed under the Apache License, Version 2.0 (the "License");
// you may not use this file except in compliance with the License.
// You may obtain a copy of the License at
//
//     http://www.apache.org/licenses/LICENSE-2.0
//
// Unless required by applicable law or agreed to in writing, software
// distributed under the License is distributed on an "AS IS" BASIS,
// WITHOUT WARRANTIES OR CONDITIONS OF ANY KIND, either express or implied.
// See the License for the specific language governing permissions and
// limitations under the License.
syntax = "proto3";

package ethereum.eth.v1alpha1;

import "proto/eth/ext/options.proto";
import "proto/prysm/v1alpha1/attestation.proto";
import "proto/prysm/v1alpha1/withdrawals.proto";
import "proto/engine/v1/execution_engine.proto";
import "proto/prysm/v1alpha1/eip_7251.proto";

option csharp_namespace = "Ethereum.Eth.v1alpha1";
option go_package = "github.com/prysmaticlabs/prysm/v5/proto/prysm/v1alpha1;eth";
option java_multiple_files = true;
option java_outer_classname = "BeaconBlockProto";
option java_package = "org.ethereum.eth.v1alpha1";
option php_namespace = "Ethereum\\Eth\\v1alpha1";

message GenericSignedBeaconBlock {
    oneof block {
        // Representing a signed, phase 0 beacon block.
        SignedBeaconBlock phase0 = 1;

        // Representing a signed, post-Altair fork beacon block.
        SignedBeaconBlockAltair altair = 2;

        // Representing a signed, post-Bellatrix fork beacon block.
        SignedBeaconBlockBellatrix bellatrix = 3;

        // Representing a signed, post-Bellatrix fork blinded beacon block.
        SignedBlindedBeaconBlockBellatrix blinded_bellatrix = 4;

        // Representing a signed, post-Capella fork beacon block.
        SignedBeaconBlockCapella capella = 5;

        // Representing a signed, post-Capella fork blinded beacon block.
        SignedBlindedBeaconBlockCapella blinded_capella = 6;

        // Representing a signed, post-Deneb fork beacon block content.
        SignedBeaconBlockContentsDeneb deneb  = 7;

        // Representing a signed, post-Deneb fork blinded beacon block.
        SignedBlindedBeaconBlockDeneb blinded_deneb  = 8;

        // Representing a signed, post-Electra fork beacon block content.
        SignedBeaconBlockContentsElectra electra  = 9;

        // Representing a signed, post-Electra fork blinded beacon block.
        SignedBlindedBeaconBlockElectra blinded_electra  = 10;
    }
    bool is_blinded = 100;
    reserved 101; // Deprecated fields
}

message GenericBeaconBlock {
    oneof block {
        // Representing a phase 0 beacon block.
        BeaconBlock phase0 = 1;

        // Representing a post-Altair fork beacon block.
        BeaconBlockAltair altair = 2;

        // Representing a post-Bellatrix fork beacon block.
        BeaconBlockBellatrix bellatrix = 3;

        // Representing a post-Bellatrix fork blinded beacon block.
        BlindedBeaconBlockBellatrix blinded_bellatrix = 4;

        // Representing a post-Capella fork beacon block.
        BeaconBlockCapella capella = 5;

        // Representing a post-Capella fork blinded beacon block.
        BlindedBeaconBlockCapella blinded_capella = 6;

        // Representing a signed, post-Deneb fork beacon block content.
        BeaconBlockContentsDeneb deneb  = 7;

        // Representing a post-Deneb fork blinded beacon block.
        BlindedBeaconBlockDeneb blinded_deneb  = 8;

        // Representing a signed, post-Electra fork beacon block content.
        BeaconBlockContentsElectra electra  = 9;

        // Representing a post-Electra fork blinded beacon block.
        BlindedBeaconBlockElectra blinded_electra  = 10;
    }
    bool is_blinded = 100;
    string payload_value = 101;
}

// The Ethereum consensus beacon block. The message does not contain a validator signature.
message BeaconBlock {
    // Beacon chain slot that this block represents.
    uint64 slot = 1 [(ethereum.eth.ext.cast_type) = "github.com/prysmaticlabs/prysm/v5/consensus-types/primitives.Slot"];

    // Validator index of the validator that proposed the block header.
    uint64 proposer_index = 2 [(ethereum.eth.ext.cast_type) = "github.com/prysmaticlabs/prysm/v5/consensus-types/primitives.ValidatorIndex"];

    // 32 byte root of the parent block.
    bytes parent_root = 3 [(ethereum.eth.ext.ssz_size) = "32"];

    // 32 byte root of the resulting state after processing this block.
    bytes state_root = 4 [(ethereum.eth.ext.ssz_size) = "32"];

    // The block body itself.
    BeaconBlockBody body = 5;
}

// The signed version of beacon block.
message SignedBeaconBlock {
    // The unsigned beacon block itself.
    BeaconBlock block = 1;

    // 96 byte BLS signature from the validator that produced this block.
    bytes signature = 2 [(ethereum.eth.ext.ssz_size) = "96"];
}

// The unsigned version of a (HF1) beacon block. The message does not contain a validator signature.
message BeaconBlockAltair {
    // Beacon chain slot that this block represents.
    uint64 slot = 1 [(ethereum.eth.ext.cast_type) = "github.com/prysmaticlabs/prysm/v5/consensus-types/primitives.Slot"];

    // Validator index of the validator that proposed the block header.
    uint64 proposer_index = 2 [(ethereum.eth.ext.cast_type) = "github.com/prysmaticlabs/prysm/v5/consensus-types/primitives.ValidatorIndex"];

    // 32 byte root of the parent block.
    bytes parent_root = 3 [(ethereum.eth.ext.ssz_size) = "32"];

    // 32 byte root of the resulting state after processing this block.
    bytes state_root = 4 [(ethereum.eth.ext.ssz_size) = "32"];

    // The  beacon block body.
    BeaconBlockBodyAltair body = 5;
}

// The signed version of a (HF1) beacon block.
message SignedBeaconBlockAltair {
    // The unsigned beacon block itself.
    BeaconBlockAltair block = 1;

    // 96 byte BLS signature from the validator that produced this block.
    bytes signature = 2 [(ethereum.eth.ext.ssz_size) = "96"];
}

// The block body of an Ethereum consensus beacon block.
message BeaconBlockBody {
    // The validators RANDAO reveal 96 byte value.
    bytes randao_reveal = 1 [(ethereum.eth.ext.ssz_size) = "96"];

    // A reference to the Ethereum 1.x chain.
    Eth1Data eth1_data = 2;

    // 32 byte field of arbitrary data. This field may contain any data and
    // is not used for anything other than a fun message.
    bytes graffiti = 3 [(ethereum.eth.ext.ssz_size) = "32"];

    // Block operations
    // Refer to spec constants at https://github.com/ethereum/consensus-specs/blob/dev/specs/phase0/beacon-chain.md#max-operations-per-block

    // At most MAX_PROPOSER_SLASHINGS.
    repeated ProposerSlashing proposer_slashings = 4 [(ethereum.eth.ext.ssz_max) = "16"];

    // At most MAX_ATTESTER_SLASHINGS.
    repeated AttesterSlashing attester_slashings = 5 [(ethereum.eth.ext.ssz_max) = "2"];

    // At most MAX_ATTESTATIONS.
    repeated Attestation attestations = 6 [(ethereum.eth.ext.ssz_max) = "128"];

    // At most MAX_DEPOSITS.
    repeated Deposit deposits = 7 [(ethereum.eth.ext.ssz_max) = "16"];

    // At most MAX_VOLUNTARY_EXITS.
    repeated SignedVoluntaryExit voluntary_exits = 8 [(ethereum.eth.ext.ssz_max) = "16"];
}


// The block body of an (HF1) beacon block.
// The new addition for  is SyncAggregate for light client support.
message BeaconBlockBodyAltair {
    // The validators RANDAO reveal 96 byte value.
    bytes randao_reveal = 1 [(ethereum.eth.ext.ssz_size) = "96"];

    // A reference to the Ethereum 1.x chain.
    Eth1Data eth1_data = 2;

    // 32 byte field of arbitrary data. This field may contain any data and
    // is not used for anything other than a fun message.
    bytes graffiti = 3 [(ethereum.eth.ext.ssz_size) = "32"];

    // Block operations
    // Refer to spec constants at https://github.com/ethereum/consensus-specs/blob/dev/specs/phase0/beacon-chain.md#max-operations-per-block

    // At most MAX_PROPOSER_SLASHINGS.
    repeated ProposerSlashing proposer_slashings = 4 [(ethereum.eth.ext.ssz_max) = "16"];

    // At most MAX_ATTESTER_SLASHINGS.
    repeated AttesterSlashing attester_slashings = 5 [(ethereum.eth.ext.ssz_max) = "2"];

    // At most MAX_ATTESTATIONS.
    repeated Attestation attestations = 6 [(ethereum.eth.ext.ssz_max) = "128"];

    // At most MAX_DEPOSITS.
    repeated Deposit deposits = 7 [(ethereum.eth.ext.ssz_max) = "16"];

    // At most MAX_VOLUNTARY_EXITS.
    repeated SignedVoluntaryExit voluntary_exits = 8 [(ethereum.eth.ext.ssz_max) = "16"];

    // Sync aggregate object to track sync committee votes for light client support. [New in ]
    SyncAggregate sync_aggregate = 9;
}

// Proposer slashings are proofs that a slashable offense has been committed by
// proposing two conflicting blocks from the same validator.
message ProposerSlashing {
    // First conflicting signed block header.
    SignedBeaconBlockHeader header_1 = 2;

    // Second conflicting signed block header.
    SignedBeaconBlockHeader header_2 = 3;
}

// Attestor slashings are proofs that a slashable offense has been committed by
// attesting to two conflicting pieces of information by the same validator.
message AttesterSlashing {
    // First conflicting attestation.
    IndexedAttestation attestation_1 = 1;

    // Second conflicting attestation.
    IndexedAttestation attestation_2 = 2;
}

message AttesterSlashingElectra {
    // First conflicting attestation.
    IndexedAttestationElectra attestation_1 = 1;

    // Second conflicting attestation.
    IndexedAttestationElectra attestation_2 = 2;
}

// Deposit into the Ethereum consensus from the Ethereum 1.x deposit contract.
message Deposit {
    // DepositData that is encoded into a deposit signature.
    message Data {
        // 48 byte BLS public key of the validator.
        bytes public_key = 1 [(ethereum.eth.ext.ssz_size) = "48", (ethereum.eth.ext.spec_name) = "pubkey"];

        // A 32 byte hash of the withdrawal address public key.
        bytes withdrawal_credentials = 2 [(ethereum.eth.ext.ssz_size) = "32"];

        // Deposit amount in gwei.
        uint64 amount = 3;

        // 96 byte signature from the validators public key.
        bytes signature = 4 [(ethereum.eth.ext.ssz_size) = "96"];
    }
    // 32 byte roots in the deposit tree branch.
    repeated bytes proof = 1 [(ethereum.eth.ext.ssz_size) = "33,32"];

    Data data = 2;
}

// A message that represents a validator signaling that they want to voluntarily
// withdraw from the active validator set. The message does not contain a
// validator signature.
message VoluntaryExit {
    // The epoch on when exit request becomes valid.
    uint64 epoch = 1 [(ethereum.eth.ext.cast_type) = "github.com/prysmaticlabs/prysm/v5/consensus-types/primitives.Epoch"];

    // Index of the exiting validator.
    uint64 validator_index = 2 [(ethereum.eth.ext.cast_type) = "github.com/prysmaticlabs/prysm/v5/consensus-types/primitives.ValidatorIndex"];
}

// The signed version of voluntary exit.
message SignedVoluntaryExit {
    // The unsigned voluntary exit itself.
    VoluntaryExit exit = 1;

    // Validator's 96 byte signature
    bytes signature = 2 [(ethereum.eth.ext.ssz_size) = "96"];
}

// Eth1Data represents references to the Ethereum 1.x deposit contract.
message Eth1Data {
    // The 32 byte deposit tree root for the last deposit included in this
    // block.
    bytes deposit_root = 1 [(ethereum.eth.ext.ssz_size) = "32"];

    // The total number of deposits included in the beacon chain since genesis
    // including the deposits in this block.
    uint64 deposit_count = 2;

    // The 32 byte block hash of the Ethereum 1.x block considered for deposit
    // inclusion.
    bytes block_hash = 3 [(ethereum.eth.ext.ssz_size) = "32"];
}

// A beacon block header is essentially a beacon block with only a reference to
// the beacon body as a 32 byte merkle tree root. This type of message is more
// lightweight than a full beacon block. The message does not contain
// a validator signature.
message BeaconBlockHeader {
    // Beacon chain slot that this block represents.
    uint64 slot = 1 [(ethereum.eth.ext.cast_type) = "github.com/prysmaticlabs/prysm/v5/consensus-types/primitives.Slot"];

    // Validator index of the validator that proposed the block header.
    uint64 proposer_index = 2 [(ethereum.eth.ext.cast_type) = "github.com/prysmaticlabs/prysm/v5/consensus-types/primitives.ValidatorIndex"];

    // 32 byte merkle tree root of the parent ssz encoded block.
    bytes parent_root = 3 [(ethereum.eth.ext.ssz_size) = "32"];

    // 32 byte merkle tree root of the resulting ssz encoded state after processing this block.
    bytes state_root = 4 [(ethereum.eth.ext.ssz_size) = "32"];

    // 32 byte merkle tree root of the ssz encoded block body.
    bytes body_root = 5 [(ethereum.eth.ext.ssz_size) = "32"];
}

message SignedBeaconBlockHeader {
    // The unsigned beacon block header itself.
    BeaconBlockHeader header = 1;

    // 96 byte BLS signature from the validator that produced this block header.
    bytes signature = 2 [(ethereum.eth.ext.ssz_size) = "96"];
}

message IndexedAttestation {
    repeated uint64 attesting_indices = 1 [(ethereum.eth.ext.ssz_max) = "max_attesting_indices.size"];

    AttestationData data = 2;

    // 96 bytes aggregate signature.
    bytes signature = 3 [(ethereum.eth.ext.ssz_size) = "96"];
}

message IndexedAttestationElectra {
    repeated uint64 attesting_indices = 1 [(ethereum.eth.ext.ssz_max) = "max_attesting_indices.size"];

    AttestationData data = 2;

    // 96 bytes aggregate signature.
    bytes signature = 3 [(ethereum.eth.ext.ssz_size) = "96"];
}

// The sync aggregate object for the beacon chain to track sync committee votes and to
// support light client infra.
message SyncAggregate {
    // Sync committee bits as Bitvector to track votes.
    bytes sync_committee_bits = 1 [(ethereum.eth.ext.ssz_size) = "sync_committee_bytes.size", (ethereum.eth.ext.cast_type) = "sync_committee_bits.type"];

    // BLS aggregated signature of the sync committee for the ones that voted.
    bytes sync_committee_signature = 2 [(ethereum.eth.ext.ssz_size) = "96"];
}

message SignedBeaconBlockBellatrix {
    // The unsigned beacon block itself.
    BeaconBlockBellatrix block = 1;

    // 96 byte BLS signature from the validator that produced this block.
    bytes signature = 2 [(ethereum.eth.ext.ssz_size) = "96"];
}

message BeaconBlockBellatrix {
    // Beacon chain slot that this block represents.
    uint64 slot = 1 [(ethereum.eth.ext.cast_type) = "github.com/prysmaticlabs/prysm/v5/consensus-types/primitives.Slot"];

    // Validator index of the validator that proposed the block header.
    uint64 proposer_index = 2 [(ethereum.eth.ext.cast_type) = "github.com/prysmaticlabs/prysm/v5/consensus-types/primitives.ValidatorIndex"];

    // 32 byte root of the parent block.
    bytes parent_root = 3 [(ethereum.eth.ext.ssz_size) = "32"];

    // 32 byte root of the resulting state after processing this block.
    bytes state_root = 4 [(ethereum.eth.ext.ssz_size) = "32"];

    // The beacon block body.
    BeaconBlockBodyBellatrix body = 5;
}

message BeaconBlockBodyBellatrix {
    // The validators RANDAO reveal 96 byte value.
    bytes randao_reveal = 1 [(ethereum.eth.ext.ssz_size) = "96"];

    // A reference to the Ethereum 1.x chain.
    Eth1Data eth1_data = 2;

    // 32 byte field of arbitrary data. This field may contain any data and
    // is not used for anything other than a fun message.
    bytes graffiti = 3 [(ethereum.eth.ext.ssz_size) = "32"];

    // Block operations
    // Refer to spec constants at https://github.com/ethereum/consensus-specs/blob/dev/specs/phase0/beacon-chain.md#max-operations-per-block

    // At most MAX_PROPOSER_SLASHINGS.
    repeated ProposerSlashing proposer_slashings = 4 [(ethereum.eth.ext.ssz_max) = "16"];

    // At most MAX_ATTESTER_SLASHINGS.
    repeated AttesterSlashing attester_slashings = 5 [(ethereum.eth.ext.ssz_max) = "2"];

    // At most MAX_ATTESTATIONS.
    repeated Attestation attestations = 6 [(ethereum.eth.ext.ssz_max) = "128"];

    // At most MAX_DEPOSITS.
    repeated Deposit deposits = 7 [(ethereum.eth.ext.ssz_max) = "16"];

    // At most MAX_VOLUNTARY_EXITS.
    repeated SignedVoluntaryExit voluntary_exits = 8 [(ethereum.eth.ext.ssz_max) = "16"];

    // Sync aggregate object for the beacon chain to track sync committee votes. New in Altair network upgrade.
    SyncAggregate sync_aggregate = 9;

    // Execution payload from the execution chain. New in Bellatrix network upgrade.
    ethereum.engine.v1.ExecutionPayload execution_payload = 10;
}

message SignedBlindedBeaconBlockBellatrix {
    // The unsigned blinded beacon block itself.
    BlindedBeaconBlockBellatrix block = 1;

    // 96 byte BLS signature from the validator that produced this blinded block.
    bytes signature = 2 [(ethereum.eth.ext.ssz_size) = "96"];
}

message BlindedBeaconBlockBellatrix {
    // Beacon chain slot that this blinded block represents.
    uint64 slot = 1 [(ethereum.eth.ext.cast_type) = "github.com/prysmaticlabs/prysm/v5/consensus-types/primitives.Slot"];

    // Validator index of the validator that proposed the block header.
    uint64 proposer_index = 2 [(ethereum.eth.ext.cast_type) = "github.com/prysmaticlabs/prysm/v5/consensus-types/primitives.ValidatorIndex"];

    // 32 byte root of the parent block.
    bytes parent_root = 3 [(ethereum.eth.ext.ssz_size) = "32"];

    // 32 byte root of the resulting state after processing this blinded block.
    bytes state_root = 4 [(ethereum.eth.ext.ssz_size) = "32"];

    // The blinded beacon block body.
    BlindedBeaconBlockBodyBellatrix body = 5;
}

message BlindedBeaconBlockBodyBellatrix {
    // The validators RANDAO reveal 96 byte value.
    bytes randao_reveal = 1 [(ethereum.eth.ext.ssz_size) = "96"];

    // A reference to the Ethereum 1.x chain.
    Eth1Data eth1_data = 2;

    // 32 byte field of arbitrary data. This field may contain any data and
    // is not used for anything other than a fun message.
    bytes graffiti = 3 [(ethereum.eth.ext.ssz_size) = "32"];

    // At most MAX_PROPOSER_SLASHINGS.
    repeated ProposerSlashing proposer_slashings = 4 [(ethereum.eth.ext.ssz_max) = "16"];

    // At most MAX_ATTESTER_SLASHINGS.
    repeated AttesterSlashing attester_slashings = 5 [(ethereum.eth.ext.ssz_max) = "2"];

    // At most MAX_ATTESTATIONS.
    repeated Attestation attestations = 6 [(ethereum.eth.ext.ssz_max) = "128"];

    // At most MAX_DEPOSITS.
    repeated Deposit deposits = 7 [(ethereum.eth.ext.ssz_max) = "16"];

    // At most MAX_VOLUNTARY_EXITS.
    repeated SignedVoluntaryExit voluntary_exits = 8 [(ethereum.eth.ext.ssz_max) = "16"];

    // Sync aggregate object for the beacon chain to track sync committee votes. New in Altair network upgrade.
    SyncAggregate sync_aggregate = 9;

    // Execution payload header from the execution chain. New in Bellatrix network upgrade to accommodate MEV interaction.
    ethereum.engine.v1.ExecutionPayloadHeader execution_payload_header = 10;
}

message SignedBeaconBlockContentsDeneb {
    SignedBeaconBlockDeneb block = 1;
    repeated bytes kzg_proofs = 2 [(ethereum.eth.ext.ssz_size) = "?,48", (ethereum.eth.ext.ssz_max)  = "4096"];
    repeated bytes blobs = 3 [(ethereum.eth.ext.ssz_size) = "?,blob.size", (ethereum.eth.ext.ssz_max)  = "4096"];
}

message BeaconBlockContentsDeneb {
    BeaconBlockDeneb block = 1;
    repeated bytes kzg_proofs = 2 [(ethereum.eth.ext.ssz_size) = "?,48", (ethereum.eth.ext.ssz_max)  = "4096"];
    repeated bytes blobs = 3 [(ethereum.eth.ext.ssz_size) = "?,blob.size", (ethereum.eth.ext.ssz_max)  = "4096"];
}

message SignedBeaconBlockDeneb {
    // The unsigned beacon block itself.
    BeaconBlockDeneb block = 1;

    // 96 byte BLS signature from the validator that produced this block.
    bytes signature = 2 [(ethereum.eth.ext.ssz_size) = "96"];
}

message BeaconBlockDeneb {
    // Beacon chain slot that this block represents.
    uint64 slot = 1 [(ethereum.eth.ext.cast_type) = "github.com/prysmaticlabs/prysm/v5/consensus-types/primitives.Slot"];

    // Validator index of the validator that proposed the block header.
    uint64 proposer_index = 2 [(ethereum.eth.ext.cast_type) = "github.com/prysmaticlabs/prysm/v5/consensus-types/primitives.ValidatorIndex"];

    // 32 byte root of the parent block.
    bytes parent_root = 3 [(ethereum.eth.ext.ssz_size) = "32"];

    // 32 byte root of the resulting state after processing this block.
    bytes state_root = 4 [(ethereum.eth.ext.ssz_size) = "32"];

    // The beacon block body.
    BeaconBlockBodyDeneb body = 5;
}

message BeaconBlockBodyDeneb {
    // The validators RANDAO reveal 96 byte value.
    bytes randao_reveal = 1 [(ethereum.eth.ext.ssz_size) = "96"];

    // A reference to the Ethereum 1.x chain.
    Eth1Data eth1_data = 2;

    // 32 byte field of arbitrary data. This field may contain any data and
    // is not used for anything other than a fun message.
    bytes graffiti = 3 [(ethereum.eth.ext.ssz_size) = "32"];

    // Block operations
    // Refer to spec constants at https://github.com/ethereum/consensus-specs/blob/dev/specs/core/0_beacon-chain.md#max-operations-per-block

    // At most MAX_PROPOSER_SLASHINGS.
    repeated ProposerSlashing proposer_slashings = 4 [(ethereum.eth.ext.ssz_max) = "16"];

    // At most MAX_ATTESTER_SLASHINGS.
    repeated AttesterSlashing attester_slashings = 5 [(ethereum.eth.ext.ssz_max) = "2"];

    // At most MAX_ATTESTATIONS.
    repeated Attestation attestations = 6 [(ethereum.eth.ext.ssz_max) = "128"];

    // At most MAX_DEPOSITS.
    repeated Deposit deposits = 7 [(ethereum.eth.ext.ssz_max) = "16"];

    // At most MAX_VOLUNTARY_EXITS.
    repeated SignedVoluntaryExit voluntary_exits = 8 [(ethereum.eth.ext.ssz_max) = "16"];

    // Sync aggregate object for the beacon chain to track sync committee votes. New in Altair network upgrade.
    SyncAggregate sync_aggregate = 9;

    // Execution payload from the execution chain. New in Bellatrix network upgrade.
    ethereum.engine.v1.ExecutionPayloadDeneb execution_payload = 10;

    // At most MAX_BLS_TO_EXECUTION_CHANGES. New in Capella network upgrade.
    repeated SignedBLSToExecutionChange bls_to_execution_changes = 11 [(ethereum.eth.ext.ssz_max) = "16"];

    repeated bytes blob_kzg_commitments = 12 [(ethereum.eth.ext.ssz_size) = "?,48", (ethereum.eth.ext.ssz_max)  = "max_blob_commitments.size"];
}

message SignedBeaconBlockCapella {
    // The unsigned beacon block itself.
    BeaconBlockCapella block = 1;

    // 96 byte BLS signature from the validator that produced this block.
    bytes signature = 2 [(ethereum.eth.ext.ssz_size) = "96"];
}

message BeaconBlockCapella {
    // Beacon chain slot that this block represents.
    uint64 slot = 1 [(ethereum.eth.ext.cast_type) = "github.com/prysmaticlabs/prysm/v5/consensus-types/primitives.Slot"];

    // Validator index of the validator that proposed the block header.
    uint64 proposer_index = 2 [(ethereum.eth.ext.cast_type) = "github.com/prysmaticlabs/prysm/v5/consensus-types/primitives.ValidatorIndex"];

    // 32 byte root of the parent block.
    bytes parent_root = 3 [(ethereum.eth.ext.ssz_size) = "32"];

    // 32 byte root of the resulting state after processing this block.
    bytes state_root = 4 [(ethereum.eth.ext.ssz_size) = "32"];

    // The beacon block body.
    BeaconBlockBodyCapella body = 5;
}

message BeaconBlockBodyCapella {
    // The validators RANDAO reveal 96 byte value.
    bytes randao_reveal = 1 [(ethereum.eth.ext.ssz_size) = "96"];

    // A reference to the Ethereum 1.x chain.
    Eth1Data eth1_data = 2;

    // 32 byte field of arbitrary data. This field may contain any data and
    // is not used for anything other than a fun message.
    bytes graffiti = 3 [(ethereum.eth.ext.ssz_size) = "32"];

    // Block operations
    // Refer to spec constants at https://github.com/ethereum/consensus-specs/blob/dev/specs/phase0/beacon-chain.md#max-operations-per-block

    // At most MAX_PROPOSER_SLASHINGS.
    repeated ProposerSlashing proposer_slashings = 4 [(ethereum.eth.ext.ssz_max) = "16"];

    // At most MAX_ATTESTER_SLASHINGS.
    repeated AttesterSlashing attester_slashings = 5 [(ethereum.eth.ext.ssz_max) = "2"];

    // At most MAX_ATTESTATIONS.
    repeated Attestation attestations = 6 [(ethereum.eth.ext.ssz_max) = "128"];

    // At most MAX_DEPOSITS.
    repeated Deposit deposits = 7 [(ethereum.eth.ext.ssz_max) = "16"];

    // At most MAX_VOLUNTARY_EXITS.
    repeated SignedVoluntaryExit voluntary_exits = 8 [(ethereum.eth.ext.ssz_max) = "16"];

    // Sync aggregate object for the beacon chain to track sync committee votes. New in Altair network upgrade.
    SyncAggregate sync_aggregate = 9;

    // Execution payload from the execution chain. New in Bellatrix network upgrade.
    ethereum.engine.v1.ExecutionPayloadCapella execution_payload = 10;

    // At most MAX_BLS_TO_EXECUTION_CHANGES. New in Capella network upgrade.
    repeated SignedBLSToExecutionChange bls_to_execution_changes = 11 [(ethereum.eth.ext.ssz_max) = "16"];
}

message SignedBlindedBeaconBlockCapella {
    // The unsigned blinded beacon block itself.
    BlindedBeaconBlockCapella block = 1;

    // 96 byte BLS signature from the validator that produced this blinded block.
    bytes signature = 2 [(ethereum.eth.ext.ssz_size) = "96"];
}

message BlindedBeaconBlockCapella {
    // Beacon chain slot that this blinded block represents.
    uint64 slot = 1 [(ethereum.eth.ext.cast_type) = "github.com/prysmaticlabs/prysm/v5/consensus-types/primitives.Slot"];

    // Validator index of the validator that proposed the block header.
    uint64 proposer_index = 2 [(ethereum.eth.ext.cast_type) = "github.com/prysmaticlabs/prysm/v5/consensus-types/primitives.ValidatorIndex"];

    // 32 byte root of the parent block.
    bytes parent_root = 3 [(ethereum.eth.ext.ssz_size) = "32"];

    // 32 byte root of the resulting state after processing this blinded block.
    bytes state_root = 4 [(ethereum.eth.ext.ssz_size) = "32"];

    // The blinded beacon block body.
    BlindedBeaconBlockBodyCapella body = 5;
}

message BlindedBeaconBlockBodyCapella {
    // The validators RANDAO reveal 96 byte value.
    bytes randao_reveal = 1 [(ethereum.eth.ext.ssz_size) = "96"];

    // A reference to the Ethereum 1.x chain.
    Eth1Data eth1_data = 2;

    // 32 byte field of arbitrary data. This field may contain any data and
    // is not used for anything other than a fun message.
    bytes graffiti = 3 [(ethereum.eth.ext.ssz_size) = "32"];

    // At most MAX_PROPOSER_SLASHINGS.
    repeated ProposerSlashing proposer_slashings = 4 [(ethereum.eth.ext.ssz_max) = "16"];

    // At most MAX_ATTESTER_SLASHINGS.
    repeated AttesterSlashing attester_slashings = 5 [(ethereum.eth.ext.ssz_max) = "2"];

    // At most MAX_ATTESTATIONS.
    repeated Attestation attestations = 6 [(ethereum.eth.ext.ssz_max) = "128"];

    // At most MAX_DEPOSITS.
    repeated Deposit deposits = 7 [(ethereum.eth.ext.ssz_max) = "16"];

    // At most MAX_VOLUNTARY_EXITS.
    repeated SignedVoluntaryExit voluntary_exits = 8 [(ethereum.eth.ext.ssz_max) = "16"];

    // Sync aggregate object for the beacon chain to track sync committee votes. New in Altair network upgrade.
    SyncAggregate sync_aggregate = 9;

    // Execution payload header from the execution chain. New in Bellatrix network upgrade to accommodate MEV interaction.
    ethereum.engine.v1.ExecutionPayloadHeaderCapella execution_payload_header = 10;

    // At most MAX_BLS_TO_EXECUTION_CHANGES. New in Capella network upgrade.
    repeated SignedBLSToExecutionChange bls_to_execution_changes = 11 [(ethereum.eth.ext.ssz_max) = "16"];
}

message SignedBlindedBeaconBlockDeneb {
    // The unsigned blinded beacon block itself.
    BlindedBeaconBlockDeneb message = 1;

    // 96 byte BLS signature from the validator that produced this blinded block.
    bytes signature = 2 [(ethereum.eth.ext.ssz_size) = "96"];
}

message BlindedBeaconBlockDeneb {
    // Beacon chain slot that this blinded block represents.
    uint64 slot = 1 [(ethereum.eth.ext.cast_type) = "github.com/prysmaticlabs/prysm/v5/consensus-types/primitives.Slot"];

    // Validator index of the validator that proposed the block header.
    uint64 proposer_index = 2 [(ethereum.eth.ext.cast_type) = "github.com/prysmaticlabs/prysm/v5/consensus-types/primitives.ValidatorIndex"];

    // 32 byte root of the parent block.
    bytes parent_root = 3 [(ethereum.eth.ext.ssz_size) = "32"];

    // 32 byte root of the resulting state after processing this blinded block.
    bytes state_root = 4 [(ethereum.eth.ext.ssz_size) = "32"];

    // The blinded beacon block body.
    BlindedBeaconBlockBodyDeneb body = 5;
}

message BlindedBeaconBlockBodyDeneb {
    // The validators RANDAO reveal 96 byte value.
    bytes randao_reveal = 1 [(ethereum.eth.ext.ssz_size) = "96"];

    // A reference to the Ethereum 1.x chain.
    Eth1Data eth1_data = 2;

    // 32 byte field of arbitrary data. This field may contain any data and
    // is not used for anything other than a fun message.
    bytes graffiti = 3 [(ethereum.eth.ext.ssz_size) = "32"];

    // At most MAX_PROPOSER_SLASHINGS.
    repeated ProposerSlashing proposer_slashings = 4 [(ethereum.eth.ext.ssz_max) = "16"];

    // At most MAX_ATTESTER_SLASHINGS.
    repeated AttesterSlashing attester_slashings = 5 [(ethereum.eth.ext.ssz_max) = "2"];

    // At most MAX_ATTESTATIONS.
    repeated Attestation attestations = 6 [(ethereum.eth.ext.ssz_max) = "128"];

    // At most MAX_DEPOSITS.
    repeated Deposit deposits = 7 [(ethereum.eth.ext.ssz_max) = "16"];

    // At most MAX_VOLUNTARY_EXITS.
    repeated SignedVoluntaryExit voluntary_exits = 8 [(ethereum.eth.ext.ssz_max) = "16"];

    // Sync aggregate object for the beacon chain to track sync committee votes. New in Altair network upgrade.
    SyncAggregate sync_aggregate = 9;

    // Execution payload header from the execution chain. New in Bellatrix network upgrade to accommodate MEV interaction.
    ethereum.engine.v1.ExecutionPayloadHeaderDeneb execution_payload_header = 10;

    // At most MAX_BLS_TO_EXECUTION_CHANGES. New in Capella network upgrade.
    repeated SignedBLSToExecutionChange bls_to_execution_changes = 11 [(ethereum.eth.ext.ssz_max) = "16"];

    repeated bytes blob_kzg_commitments = 12 [(ethereum.eth.ext.ssz_size) = "?,48", (ethereum.eth.ext.ssz_max)  = "max_blob_commitments.size"];
}

message SignedBeaconBlockContentsElectra {
    SignedBeaconBlockElectra block = 1;
    repeated bytes kzg_proofs = 2 [(ethereum.eth.ext.ssz_size) = "?,48", (ethereum.eth.ext.ssz_max)  = "4096"];
    repeated bytes blobs = 3 [(ethereum.eth.ext.ssz_size) = "?,blob.size", (ethereum.eth.ext.ssz_max)  = "4096"];
}

message BeaconBlockContentsElectra {
    BeaconBlockElectra block = 1;
    repeated bytes kzg_proofs = 2 [(ethereum.eth.ext.ssz_size) = "?,48", (ethereum.eth.ext.ssz_max)  = "4096"];
    repeated bytes blobs = 3 [(ethereum.eth.ext.ssz_size) = "?,blob.size", (ethereum.eth.ext.ssz_max)  = "4096"];
}

message SignedBeaconBlockElectra {
    // The unsigned beacon block itself.
    BeaconBlockElectra block = 1;

    // 96 byte BLS signature from the validator that produced this block.
    bytes signature = 2 [(ethereum.eth.ext.ssz_size) = "96"];
}

message BeaconBlockElectra {
    // Beacon chain slot that this block represents.
    uint64 slot = 1 [(ethereum.eth.ext.cast_type) = "github.com/prysmaticlabs/prysm/v5/consensus-types/primitives.Slot"];

    // Validator index of the validator that proposed the block header.
    uint64 proposer_index = 2 [(ethereum.eth.ext.cast_type) = "github.com/prysmaticlabs/prysm/v5/consensus-types/primitives.ValidatorIndex"];

    // 32 byte root of the parent block.
    bytes parent_root = 3 [(ethereum.eth.ext.ssz_size) = "32"];

    // 32 byte root of the resulting state after processing this block.
    bytes state_root = 4 [(ethereum.eth.ext.ssz_size) = "32"];

    // The beacon block body.
    BeaconBlockBodyElectra body = 5;
}

message BeaconBlockBodyElectra {
    // The validators RANDAO reveal 96 byte value.
    bytes randao_reveal = 1 [(ethereum.eth.ext.ssz_size) = "96"];

    // A reference to the Ethereum 1.x chain.
    Eth1Data eth1_data = 2;

    // 32 byte field of arbitrary data. This field may contain any data and
    // is not used for anything other than a fun message.
    bytes graffiti = 3 [(ethereum.eth.ext.ssz_size) = "32"];

    // Block operations
    // Refer to spec constants at https://github.com/ethereum/consensus-specs/blob/dev/specs/core/0_beacon-chain.md#max-operations-per-block

    // At most MAX_PROPOSER_SLASHINGS.
    repeated ProposerSlashing proposer_slashings = 4 [(ethereum.eth.ext.ssz_max) = "16"];

    // At most MAX_ATTESTER_SLASHINGS_ELECTRA.
<<<<<<< HEAD
    repeated AttesterSlashing attester_slashings = 5 [(ethereum.eth.ext.ssz_max) = "1"];
=======
    repeated AttesterSlashingElectra attester_slashings = 5 [(ethereum.eth.ext.ssz_max) = "1"];
>>>>>>> 77f9a86a

    // At most MAX_ATTESTATIONS_ELECTRA.
    repeated AttestationElectra attestations = 6 [(ethereum.eth.ext.ssz_max) = "8"];

    // At most MAX_DEPOSITS.
    repeated Deposit deposits = 7 [(ethereum.eth.ext.ssz_max) = "16"];

    // At most MAX_VOLUNTARY_EXITS.
    repeated SignedVoluntaryExit voluntary_exits = 8 [(ethereum.eth.ext.ssz_max) = "16"];

    // Sync aggregate object for the beacon chain to track sync committee votes. New in Altair network upgrade.
    SyncAggregate sync_aggregate = 9;

    // Execution payload from the execution chain. New in Bellatrix network upgrade.
<<<<<<< HEAD
    ethereum.engine.v1.ExecutionPayloadDeneb execution_payload = 10;
=======
    ethereum.engine.v1.ExecutionPayloadElectra execution_payload = 10;
>>>>>>> 77f9a86a

    // At most MAX_BLS_TO_EXECUTION_CHANGES. New in Capella network upgrade.
    repeated SignedBLSToExecutionChange bls_to_execution_changes = 11 [(ethereum.eth.ext.ssz_max) = "16"];

    repeated bytes blob_kzg_commitments = 12 [(ethereum.eth.ext.ssz_size) = "?,48", (ethereum.eth.ext.ssz_max)  = "max_blob_commitments.size"];
<<<<<<< HEAD
=======

    repeated SignedConsolidation consolidations = 13 [(ethereum.eth.ext.ssz_max) = "1"]; // New in Electra EIP-7251.
>>>>>>> 77f9a86a
}

message SignedBlindedBeaconBlockElectra {
    // The unsigned blinded beacon block itself.
    BlindedBeaconBlockElectra message = 1;

    // 96 byte BLS signature from the validator that produced this blinded block.
    bytes signature = 2 [(ethereum.eth.ext.ssz_size) = "96"];
}

message BlindedBeaconBlockElectra {
    // Beacon chain slot that this blinded block represents.
    uint64 slot = 1 [(ethereum.eth.ext.cast_type) = "github.com/prysmaticlabs/prysm/v5/consensus-types/primitives.Slot"];

    // Validator index of the validator that proposed the block header.
    uint64 proposer_index = 2 [(ethereum.eth.ext.cast_type) = "github.com/prysmaticlabs/prysm/v5/consensus-types/primitives.ValidatorIndex"];

    // 32 byte root of the parent block.
    bytes parent_root = 3 [(ethereum.eth.ext.ssz_size) = "32"];

    // 32 byte root of the resulting state after processing this blinded block.
    bytes state_root = 4 [(ethereum.eth.ext.ssz_size) = "32"];

    // The blinded beacon block body.
    BlindedBeaconBlockBodyElectra body = 5;
}

message BlindedBeaconBlockBodyElectra {
    // The validators RANDAO reveal 96 byte value.
    bytes randao_reveal = 1 [(ethereum.eth.ext.ssz_size) = "96"];

    // A reference to the Ethereum 1.x chain.
    Eth1Data eth1_data = 2;

    // 32 byte field of arbitrary data. This field may contain any data and
    // is not used for anything other than a fun message.
    bytes graffiti = 3 [(ethereum.eth.ext.ssz_size) = "32"];

    // At most MAX_PROPOSER_SLASHINGS.
    repeated ProposerSlashing proposer_slashings = 4 [(ethereum.eth.ext.ssz_max) = "16"];

    // At most MAX_ATTESTER_SLASHINGS_ELECTRA.
<<<<<<< HEAD
    repeated AttesterSlashing attester_slashings = 5 [(ethereum.eth.ext.ssz_max) = "1"];
=======
    repeated AttesterSlashingElectra attester_slashings = 5 [(ethereum.eth.ext.ssz_max) = "1"];
>>>>>>> 77f9a86a

    // At most MAX_ATTESTATIONS_ELECTRA.
    repeated AttestationElectra attestations = 6 [(ethereum.eth.ext.ssz_max) = "8"];

    // At most MAX_DEPOSITS.
    repeated Deposit deposits = 7 [(ethereum.eth.ext.ssz_max) = "16"];

    // At most MAX_VOLUNTARY_EXITS.
    repeated SignedVoluntaryExit voluntary_exits = 8 [(ethereum.eth.ext.ssz_max) = "16"];

    // Sync aggregate object for the beacon chain to track sync committee votes. New in Altair network upgrade.
    SyncAggregate sync_aggregate = 9;

    // Execution payload header from the execution chain. New in Bellatrix network upgrade to accommodate MEV interaction.
<<<<<<< HEAD
    ethereum.engine.v1.ExecutionPayloadHeaderDeneb execution_payload_header = 10;
=======
    ethereum.engine.v1.ExecutionPayloadHeaderElectra execution_payload_header = 10;
>>>>>>> 77f9a86a

    // At most MAX_BLS_TO_EXECUTION_CHANGES. New in Capella network upgrade.
    repeated SignedBLSToExecutionChange bls_to_execution_changes = 11 [(ethereum.eth.ext.ssz_max) = "16"];

    repeated bytes blob_kzg_commitments = 12 [(ethereum.eth.ext.ssz_size) = "?,48", (ethereum.eth.ext.ssz_max)  = "max_blob_commitments.size"];
<<<<<<< HEAD
=======

    repeated SignedConsolidation consolidations = 13 [(ethereum.eth.ext.ssz_max) = "1"]; // New in Electra EIP-7251.
>>>>>>> 77f9a86a
}

message ValidatorRegistrationV1 {
    bytes fee_recipient = 1 [(ethereum.eth.ext.ssz_size) = "20"];
    uint64 gas_limit = 2;
    uint64 timestamp = 3;
    bytes pubkey = 4 [(ethereum.eth.ext.ssz_size) = "48"];
}

message SignedValidatorRegistrationsV1 {
    repeated SignedValidatorRegistrationV1 messages = 1;
}

message SignedValidatorRegistrationV1 {
    ValidatorRegistrationV1 message = 1 ;
    bytes signature = 2 [(ethereum.eth.ext.ssz_size) = "96"];
}

message BuilderBid {
    ethereum.engine.v1.ExecutionPayloadHeader header = 1;
    bytes value = 2 [(ethereum.eth.ext.ssz_size) = "32"];
    bytes pubkey = 3 [(ethereum.eth.ext.ssz_size) = "48"];
}

message SignedBuilderBid {
    BuilderBid message = 1 ;
    bytes signature = 2 [(ethereum.eth.ext.ssz_size) = "96"];
}

message BuilderBidCapella {
    ethereum.engine.v1.ExecutionPayloadHeaderCapella header = 1 ;
    bytes value = 2 [(ethereum.eth.ext.ssz_size) = "32"];
    bytes pubkey = 3 [(ethereum.eth.ext.ssz_size) = "48"];
}

message SignedBuilderBidCapella {
    BuilderBidCapella message = 1 ;
    bytes signature = 2 [(ethereum.eth.ext.ssz_size) = "96"];
}

message BuilderBidDeneb {
    ethereum.engine.v1.ExecutionPayloadHeaderDeneb header = 1;
    repeated bytes blob_kzg_commitments = 2 [(ethereum.eth.ext.ssz_size) = "?,48", (ethereum.eth.ext.ssz_max)  = "max_blob_commitments.size"]; // new in deneb
    bytes value = 3 [(ethereum.eth.ext.ssz_size) = "32"];
    bytes pubkey = 4 [(ethereum.eth.ext.ssz_size) = "48"];
}

message SignedBuilderBidDeneb {
    BuilderBidDeneb message = 1 ;
    bytes signature = 2 [(ethereum.eth.ext.ssz_size) = "96"];
}

message BlobSidecar {
    uint64 index = 1;
    bytes blob = 2 [(ethereum.eth.ext.ssz_size) = "blob.size"];
    bytes kzg_commitment = 3 [(ethereum.eth.ext.ssz_size) = "48"];
    bytes kzg_proof = 4 [(ethereum.eth.ext.ssz_size) = "48"];
    SignedBeaconBlockHeader signed_block_header = 5;
    repeated bytes commitment_inclusion_proof = 6  [(ethereum.eth.ext.ssz_size) = "kzg_commitment_inclusion_proof_depth.size,32"];
}

message BlobSidecars {
    repeated BlobSidecar sidecars = 1 [(ethereum.eth.ext.ssz_max) = "max_blobs_per_block.size"];
}<|MERGE_RESOLUTION|>--- conflicted
+++ resolved
@@ -803,11 +803,7 @@
     repeated ProposerSlashing proposer_slashings = 4 [(ethereum.eth.ext.ssz_max) = "16"];
 
     // At most MAX_ATTESTER_SLASHINGS_ELECTRA.
-<<<<<<< HEAD
-    repeated AttesterSlashing attester_slashings = 5 [(ethereum.eth.ext.ssz_max) = "1"];
-=======
     repeated AttesterSlashingElectra attester_slashings = 5 [(ethereum.eth.ext.ssz_max) = "1"];
->>>>>>> 77f9a86a
 
     // At most MAX_ATTESTATIONS_ELECTRA.
     repeated AttestationElectra attestations = 6 [(ethereum.eth.ext.ssz_max) = "8"];
@@ -822,21 +818,14 @@
     SyncAggregate sync_aggregate = 9;
 
     // Execution payload from the execution chain. New in Bellatrix network upgrade.
-<<<<<<< HEAD
-    ethereum.engine.v1.ExecutionPayloadDeneb execution_payload = 10;
-=======
     ethereum.engine.v1.ExecutionPayloadElectra execution_payload = 10;
->>>>>>> 77f9a86a
 
     // At most MAX_BLS_TO_EXECUTION_CHANGES. New in Capella network upgrade.
     repeated SignedBLSToExecutionChange bls_to_execution_changes = 11 [(ethereum.eth.ext.ssz_max) = "16"];
 
     repeated bytes blob_kzg_commitments = 12 [(ethereum.eth.ext.ssz_size) = "?,48", (ethereum.eth.ext.ssz_max)  = "max_blob_commitments.size"];
-<<<<<<< HEAD
-=======
 
     repeated SignedConsolidation consolidations = 13 [(ethereum.eth.ext.ssz_max) = "1"]; // New in Electra EIP-7251.
->>>>>>> 77f9a86a
 }
 
 message SignedBlindedBeaconBlockElectra {
@@ -879,11 +868,7 @@
     repeated ProposerSlashing proposer_slashings = 4 [(ethereum.eth.ext.ssz_max) = "16"];
 
     // At most MAX_ATTESTER_SLASHINGS_ELECTRA.
-<<<<<<< HEAD
-    repeated AttesterSlashing attester_slashings = 5 [(ethereum.eth.ext.ssz_max) = "1"];
-=======
     repeated AttesterSlashingElectra attester_slashings = 5 [(ethereum.eth.ext.ssz_max) = "1"];
->>>>>>> 77f9a86a
 
     // At most MAX_ATTESTATIONS_ELECTRA.
     repeated AttestationElectra attestations = 6 [(ethereum.eth.ext.ssz_max) = "8"];
@@ -898,21 +883,14 @@
     SyncAggregate sync_aggregate = 9;
 
     // Execution payload header from the execution chain. New in Bellatrix network upgrade to accommodate MEV interaction.
-<<<<<<< HEAD
-    ethereum.engine.v1.ExecutionPayloadHeaderDeneb execution_payload_header = 10;
-=======
     ethereum.engine.v1.ExecutionPayloadHeaderElectra execution_payload_header = 10;
->>>>>>> 77f9a86a
 
     // At most MAX_BLS_TO_EXECUTION_CHANGES. New in Capella network upgrade.
     repeated SignedBLSToExecutionChange bls_to_execution_changes = 11 [(ethereum.eth.ext.ssz_max) = "16"];
 
     repeated bytes blob_kzg_commitments = 12 [(ethereum.eth.ext.ssz_size) = "?,48", (ethereum.eth.ext.ssz_max)  = "max_blob_commitments.size"];
-<<<<<<< HEAD
-=======
 
     repeated SignedConsolidation consolidations = 13 [(ethereum.eth.ext.ssz_max) = "1"]; // New in Electra EIP-7251.
->>>>>>> 77f9a86a
 }
 
 message ValidatorRegistrationV1 {
