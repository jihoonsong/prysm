workspace(name = "prysm")

load("@bazel_tools//tools/build_defs/repo:http.bzl", "http_archive")
load("@bazel_tools//tools/build_defs/repo:git.bzl", "git_repository")

http_archive(
    name = "bazel_toolchains",
    sha256 = "8e0633dfb59f704594f19ae996a35650747adc621ada5e8b9fb588f808c89cb0",
    strip_prefix = "bazel-toolchains-3.7.0",
    urls = [
        "https://mirror.bazel.build/github.com/bazelbuild/bazel-toolchains/releases/download/3.7.0/bazel-toolchains-3.7.0.tar.gz",
        "https://github.com/bazelbuild/bazel-toolchains/releases/download/3.7.0/bazel-toolchains-3.7.0.tar.gz",
    ],
)

http_archive(
    name = "com_grail_bazel_toolchain",
    sha256 = "b210fc8e58782ef171f428bfc850ed7179bdd805543ebd1aa144b9c93489134f",
    strip_prefix = "bazel-toolchain-83e69ba9e4b4fdad0d1d057fcb87addf77c281c9",
    urls = ["https://github.com/grailbio/bazel-toolchain/archive/83e69ba9e4b4fdad0d1d057fcb87addf77c281c9.tar.gz"],
)

load("@com_grail_bazel_toolchain//toolchain:deps.bzl", "bazel_toolchain_dependencies")

bazel_toolchain_dependencies()

load("@com_grail_bazel_toolchain//toolchain:rules.bzl", "llvm_toolchain")

llvm_toolchain(
    name = "llvm_toolchain",
    llvm_version = "13.0.1",
)

load("@llvm_toolchain//:toolchains.bzl", "llvm_register_toolchains")

llvm_register_toolchains()

load("@prysm//tools/cross-toolchain:prysm_toolchains.bzl", "configure_prysm_toolchains")

configure_prysm_toolchains()

load("@prysm//tools/cross-toolchain:rbe_toolchains_config.bzl", "rbe_toolchains_config")

rbe_toolchains_config()

load("@bazel_tools//tools/build_defs/repo:http.bzl", "http_archive")

http_archive(
    name = "bazel_skylib",
    sha256 = "1c531376ac7e5a180e0237938a2536de0c54d93f5c278634818e0efc952dd56c",
    urls = [
        "https://github.com/bazelbuild/bazel-skylib/releases/download/1.0.3/bazel-skylib-1.0.3.tar.gz",
        "https://mirror.bazel.build/github.com/bazelbuild/bazel-skylib/releases/download/1.0.3/bazel-skylib-1.0.3.tar.gz",
    ],
)

load("@bazel_skylib//:workspace.bzl", "bazel_skylib_workspace")

bazel_skylib_workspace()

http_archive(
    name = "bazel_gazelle",
    sha256 = "5982e5463f171da99e3bdaeff8c0f48283a7a5f396ec5282910b9e8a49c0dd7e",
    urls = [
        "https://mirror.bazel.build/github.com/bazelbuild/bazel-gazelle/releases/download/v0.25.0/bazel-gazelle-v0.25.0.tar.gz",
        "https://github.com/bazelbuild/bazel-gazelle/releases/download/v0.25.0/bazel-gazelle-v0.25.0.tar.gz",
    ],
)

http_archive(
    name = "com_github_atlassian_bazel_tools",
    sha256 = "60821f298a7399450b51b9020394904bbad477c18718d2ad6c789f231e5b8b45",
    strip_prefix = "bazel-tools-a2138311856f55add11cd7009a5abc8d4fd6f163",
    urls = ["https://github.com/atlassian/bazel-tools/archive/a2138311856f55add11cd7009a5abc8d4fd6f163.tar.gz"],
)

http_archive(
    name = "io_bazel_rules_docker",
    sha256 = "1f4e59843b61981a96835dc4ac377ad4da9f8c334ebe5e0bb3f58f80c09735f4",
    strip_prefix = "rules_docker-0.19.0",
    urls = ["https://github.com/bazelbuild/rules_docker/releases/download/v0.19.0/rules_docker-v0.19.0.tar.gz"],
)

http_archive(
    name = "io_bazel_rules_go",
    patch_args = ["-p1"],
    patches = [
        # Expose internals of go_test for custom build transitions.
        "//third_party:io_bazel_rules_go_test.patch",
    ],
    sha256 = "ae013bf35bd23234d1dea46b079f1e05ba74ac0321423830119d3e787ec73483",
    urls = [
        "https://mirror.bazel.build/github.com/bazelbuild/rules_go/releases/download/v0.36.0/rules_go-v0.36.0.zip",
        "https://github.com/bazelbuild/rules_go/releases/download/v0.36.0/rules_go-v0.36.0.zip",
    ],
)

# Override default import in rules_go with special patch until
# https://github.com/gogo/protobuf/pull/582 is merged.
git_repository(
    name = "com_github_gogo_protobuf",
    commit = "b03c65ea87cdc3521ede29f62fe3ce239267c1bc",
    patch_args = ["-p1"],
    patches = [
        "@io_bazel_rules_go//third_party:com_github_gogo_protobuf-gazelle.patch",
        "//third_party:com_github_gogo_protobuf-equal.patch",
    ],
    remote = "https://github.com/gogo/protobuf",
    shallow_since = "1610265707 +0000",
    # gazelle args: -go_prefix github.com/gogo/protobuf -proto legacy
)

load(
    "@io_bazel_rules_docker//repositories:repositories.bzl",
    container_repositories = "repositories",
)

container_repositories()

load(
    "@io_bazel_rules_docker//container:container.bzl",
    "container_pull",
)

container_pull(
    name = "cc_image_base",
    digest = "sha256:2c4bb6b7236db0a55ec54ba8845e4031f5db2be957ac61867872bf42e56c4deb",
    registry = "gcr.io",
    repository = "distroless/cc",
)

container_pull(
    name = "cc_debug_image_base",
    digest = "sha256:3680c61e81f68fc00bfb5e1ec65e8e678aaafa7c5f056bc2681c29527ebbb30c",
    registry = "gcr.io",
    repository = "distroless/cc",
)

container_pull(
    name = "go_image_base",
    digest = "sha256:ba7a315f86771332e76fa9c3d423ecfdbb8265879c6f1c264d6fff7d4fa460a4",
    registry = "gcr.io",
    repository = "distroless/base",
)

container_pull(
    name = "go_debug_image_base",
    digest = "sha256:efd8711717d9e9b5d0dbb20ea10876dab0609c923bc05321b912f9239090ca80",
    registry = "gcr.io",
    repository = "distroless/base",
)

container_pull(
    name = "alpine_cc_linux_amd64",
    digest = "sha256:752aa0c9a88461ffc50c5267bb7497ef03a303e38b2c8f7f2ded9bebe5f1f00e",
    registry = "index.docker.io",
    repository = "pinglamb/alpine-glibc",
)

load("@io_bazel_rules_go//go:deps.bzl", "go_register_toolchains", "go_rules_dependencies")

go_rules_dependencies()

go_register_toolchains(
    go_version = "1.19.3",
    nogo = "@//:nogo",
)

http_archive(
    name = "io_kubernetes_build",
    sha256 = "b84fbd1173acee9d02a7d3698ad269fdf4f7aa081e9cecd40e012ad0ad8cfa2a",
    strip_prefix = "repo-infra-6537f2101fb432b679f3d103ee729dd8ac5d30a0",
    url = "https://github.com/kubernetes/repo-infra/archive/6537f2101fb432b679f3d103ee729dd8ac5d30a0.tar.gz",
)

http_archive(
    name = "eip3076_spec_tests",
    build_file_content = """
filegroup(
    name = "test_data",
    srcs = glob([
        "**/*.json",
    ]),
    visibility = ["//visibility:public"],
)
    """,
    sha256 = "91434d5fd5e1c6eb7b0174fed2afe25e09bddf00e1e4c431db931b2cee4e7773",
    url = "https://github.com/eth-clients/slashing-protection-interchange-tests/archive/b8413ca42dc92308019d0d4db52c87e9e125c4e9.tar.gz",
)

<<<<<<< HEAD
consensus_spec_version = "v1.3.0-alpha.1-hotfix.2"
=======
consensus_spec_version = "v1.3.0-alpha.1"
>>>>>>> d541010b

bls_test_version = "v0.1.1"

http_archive(
    name = "consensus_spec_tests_general",
    build_file_content = """
filegroup(
    name = "test_data",
    srcs = glob([
        "**/*.ssz_snappy",
        "**/*.yaml",
    ]),
    visibility = ["//visibility:public"],
)
    """,
<<<<<<< HEAD
    #sha256 = "42f66a2b8c139c07843ac2898f2cb61729ea6eb7a080d151e3bac78e207bfe52",
=======
    sha256 = "b5a65eb5ecef1c4fca82ff29739936fee019e8a529ef392ea5e46aa39f40a0b2",
>>>>>>> d541010b
    url = "https://github.com/ethereum/consensus-spec-tests/releases/download/%s/general.tar.gz" % consensus_spec_version,
)

http_archive(
    name = "consensus_spec_tests_minimal",
    build_file_content = """
filegroup(
    name = "test_data",
    srcs = glob([
        "**/*.ssz_snappy",
        "**/*.yaml",
    ]),
    visibility = ["//visibility:public"],
)
    """,
<<<<<<< HEAD
    #sha256 = "ec762b0cede38c8edc93a2c215053fa7834a906004333cd2e2a44a6247e0338b",
=======
    sha256 = "b381bb0184e69cb17d05fbbe75f48c6aec7726957d073e3a65c26671d5d27d37",
>>>>>>> d541010b
    url = "https://github.com/ethereum/consensus-spec-tests/releases/download/%s/minimal.tar.gz" % consensus_spec_version,
)

http_archive(
    name = "consensus_spec_tests_mainnet",
    build_file_content = """
filegroup(
    name = "test_data",
    srcs = glob([
        "**/*.ssz_snappy",
        "**/*.yaml",
    ]),
    visibility = ["//visibility:public"],
)
    """,
<<<<<<< HEAD
    #sha256 = "2a98e39e5729a2e364492a7b82d710010eaee8f7a4968c91023dd4ae58f7c3d6",
=======
    sha256 = "9466f2a5a2dea039a2deb953f0b5dce5399400028bf3f218ffef03f8ef9c446c",
>>>>>>> d541010b
    url = "https://github.com/ethereum/consensus-spec-tests/releases/download/%s/mainnet.tar.gz" % consensus_spec_version,
)

http_archive(
    name = "consensus_spec",
    build_file_content = """
filegroup(
    name = "spec_data",
    srcs = glob([
        "**/*.yaml",
    ]),
    visibility = ["//visibility:public"],
)
    """,
<<<<<<< HEAD
    #sha256 = "f1a33b7459391716defa4c2b6f0c1bd7ccc38471ce9126d752d3bad767bebf2b",
=======
    sha256 = "3cc3141651a320a1f5767d15826e85aaa96eb4459d9e1a1d3f5a0cdbc79b8f56",
>>>>>>> d541010b
    strip_prefix = "consensus-specs-" + consensus_spec_version[1:],
    url = "https://github.com/ethereum/consensus-specs/archive/refs/tags/%s.tar.gz" % consensus_spec_version,
)

http_archive(
    name = "bls_spec_tests",
    build_file_content = """
filegroup(
    name = "test_data",
    srcs = glob([
        "**/*.yaml",
    ]),
    visibility = ["//visibility:public"],
)
    """,
    sha256 = "93c7d006e7c5b882cbd11dc9ec6c5d0e07f4a8c6b27a32f964eb17cf2db9763a",
    url = "https://github.com/ethereum/bls12-381-tests/releases/download/%s/bls_tests_yaml.tar.gz" % bls_test_version,
)

http_archive(
    name = "eth2_networks",
    build_file_content = """
filegroup(
    name = "configs",
    srcs = glob([
        "shared/**/config.yaml",
    ]),
    visibility = ["//visibility:public"],
)
    """,
    sha256 = "82b01a48b143fe0f2fb7fb5f5dd385c1f934335a12d7954f08b1d45d77427b5e",
    strip_prefix = "eth2-networks-674f7a1d01d9c18345456eab76e3871b3df2126b",
    url = "https://github.com/eth-clients/eth2-networks/archive/674f7a1d01d9c18345456eab76e3871b3df2126b.tar.gz",
)

http_archive(
    name = "com_github_bazelbuild_buildtools",
    sha256 = "7a182df18df1debabd9e36ae07c8edfa1378b8424a04561b674d933b965372b3",
    strip_prefix = "buildtools-f2aed9ee205d62d45c55cfabbfd26342f8526862",
    url = "https://github.com/bazelbuild/buildtools/archive/f2aed9ee205d62d45c55cfabbfd26342f8526862.zip",
)

git_repository(
    name = "com_google_protobuf",
    commit = "436bd7880e458532901c58f4d9d1ea23fa7edd52",
    remote = "https://github.com/protocolbuffers/protobuf",
    shallow_since = "1617835118 -0700",
)

# Group the sources of the library so that CMake rule have access to it
all_content = """filegroup(name = "all", srcs = glob(["**"]), visibility = ["//visibility:public"])"""

# External dependencies

http_archive(
    name = "prysm_web_ui",
    build_file_content = """
filegroup(
    name = "site",
    srcs = glob(["**/*"]),
    visibility = ["//visibility:public"],
)
""",
    sha256 = "b2226874526805d64c29e5053fa28e511b57c0860585d6d59777ee81ff4859ca",
    urls = [
        "https://github.com/prysmaticlabs/prysm-web-ui/releases/download/v2.0.2/prysm-web-ui.tar.gz",
    ],
)

load("//:deps.bzl", "prysm_deps")

# gazelle:repository_macro deps.bzl%prysm_deps
prysm_deps()

load("@prysm//third_party/herumi:herumi.bzl", "bls_dependencies")

bls_dependencies()

load("@prysm//testing/endtoend:deps.bzl", "e2e_deps")

e2e_deps()

load(
    "@io_bazel_rules_docker//go:image.bzl",
    _go_image_repos = "repositories",
)

# Golang images
# This is using gcr.io/distroless/base
_go_image_repos()

# CC images
# This is using gcr.io/distroless/base
load(
    "@io_bazel_rules_docker//cc:image.bzl",
    _cc_image_repos = "repositories",
)

_cc_image_repos()

load("@io_bazel_rules_go//extras:embed_data_deps.bzl", "go_embed_data_dependencies")

go_embed_data_dependencies()

load("@com_github_atlassian_bazel_tools//gometalinter:deps.bzl", "gometalinter_dependencies")

gometalinter_dependencies()

load("@bazel_gazelle//:deps.bzl", "gazelle_dependencies")

gazelle_dependencies()

load("@com_github_bazelbuild_buildtools//buildifier:deps.bzl", "buildifier_dependencies")

buildifier_dependencies()

load("@com_google_protobuf//:protobuf_deps.bzl", "protobuf_deps")

protobuf_deps()

# Do NOT add new go dependencies here! Refer to DEPENDENCIES.md!<|MERGE_RESOLUTION|>--- conflicted
+++ resolved
@@ -188,11 +188,7 @@
     url = "https://github.com/eth-clients/slashing-protection-interchange-tests/archive/b8413ca42dc92308019d0d4db52c87e9e125c4e9.tar.gz",
 )
 
-<<<<<<< HEAD
 consensus_spec_version = "v1.3.0-alpha.1-hotfix.2"
-=======
-consensus_spec_version = "v1.3.0-alpha.1"
->>>>>>> d541010b
 
 bls_test_version = "v0.1.1"
 
@@ -208,11 +204,7 @@
     visibility = ["//visibility:public"],
 )
     """,
-<<<<<<< HEAD
     #sha256 = "42f66a2b8c139c07843ac2898f2cb61729ea6eb7a080d151e3bac78e207bfe52",
-=======
-    sha256 = "b5a65eb5ecef1c4fca82ff29739936fee019e8a529ef392ea5e46aa39f40a0b2",
->>>>>>> d541010b
     url = "https://github.com/ethereum/consensus-spec-tests/releases/download/%s/general.tar.gz" % consensus_spec_version,
 )
 
@@ -228,11 +220,7 @@
     visibility = ["//visibility:public"],
 )
     """,
-<<<<<<< HEAD
     #sha256 = "ec762b0cede38c8edc93a2c215053fa7834a906004333cd2e2a44a6247e0338b",
-=======
-    sha256 = "b381bb0184e69cb17d05fbbe75f48c6aec7726957d073e3a65c26671d5d27d37",
->>>>>>> d541010b
     url = "https://github.com/ethereum/consensus-spec-tests/releases/download/%s/minimal.tar.gz" % consensus_spec_version,
 )
 
@@ -248,11 +236,7 @@
     visibility = ["//visibility:public"],
 )
     """,
-<<<<<<< HEAD
     #sha256 = "2a98e39e5729a2e364492a7b82d710010eaee8f7a4968c91023dd4ae58f7c3d6",
-=======
-    sha256 = "9466f2a5a2dea039a2deb953f0b5dce5399400028bf3f218ffef03f8ef9c446c",
->>>>>>> d541010b
     url = "https://github.com/ethereum/consensus-spec-tests/releases/download/%s/mainnet.tar.gz" % consensus_spec_version,
 )
 
@@ -267,11 +251,7 @@
     visibility = ["//visibility:public"],
 )
     """,
-<<<<<<< HEAD
     #sha256 = "f1a33b7459391716defa4c2b6f0c1bd7ccc38471ce9126d752d3bad767bebf2b",
-=======
-    sha256 = "3cc3141651a320a1f5767d15826e85aaa96eb4459d9e1a1d3f5a0cdbc79b8f56",
->>>>>>> d541010b
     strip_prefix = "consensus-specs-" + consensus_spec_version[1:],
     url = "https://github.com/ethereum/consensus-specs/archive/refs/tags/%s.tar.gz" % consensus_spec_version,
 )
