// Package params defines important constants that are essential to Prysm services.
package params

import (
	"time"

	"github.com/ethereum/go-ethereum/common"
	types "github.com/prysmaticlabs/eth2-types"
	"github.com/prysmaticlabs/prysm/encoding/bytesutil"
)

// BeaconChainConfig contains constant configs for node to participate in beacon chain.
type BeaconChainConfig struct {
	// Constants (non-configurable)
	GenesisSlot              types.Slot  `yaml:"GENESIS_SLOT"`                // GenesisSlot represents the first canonical slot number of the beacon chain.
	GenesisEpoch             types.Epoch `yaml:"GENESIS_EPOCH"`               // GenesisEpoch represents the first canonical epoch number of the beacon chain.
	FarFutureEpoch           types.Epoch `yaml:"FAR_FUTURE_EPOCH"`            // FarFutureEpoch represents a epoch extremely far away in the future used as the default penalization epoch for validators.
	FarFutureSlot            types.Slot  `yaml:"FAR_FUTURE_SLOT"`             // FarFutureSlot represents a slot extremely far away in the future.
	BaseRewardsPerEpoch      uint64      `yaml:"BASE_REWARDS_PER_EPOCH"`      // BaseRewardsPerEpoch is used to calculate the per epoch rewards.
	DepositContractTreeDepth uint64      `yaml:"DEPOSIT_CONTRACT_TREE_DEPTH"` // DepositContractTreeDepth depth of the Merkle trie of deposits in the validator deposit contract on the PoW chain.
	JustificationBitsLength  uint64      `yaml:"JUSTIFICATION_BITS_LENGTH"`   // JustificationBitsLength defines number of epochs to track when implementing k-finality in Casper FFG.

	// Misc constants.
	PresetBase                     string `yaml:"PRESET_BASE" spec:"true"`                        // PresetBase represents the underlying spec preset this config is based on.
	ConfigName                     string `yaml:"CONFIG_NAME" spec:"true"`                        // ConfigName for allowing an easy human-readable way of knowing what chain is being used.
	TargetCommitteeSize            uint64 `yaml:"TARGET_COMMITTEE_SIZE" spec:"true"`              // TargetCommitteeSize is the number of validators in a committee when the chain is healthy.
	MaxValidatorsPerCommittee      uint64 `yaml:"MAX_VALIDATORS_PER_COMMITTEE" spec:"true"`       // MaxValidatorsPerCommittee defines the upper bound of the size of a committee.
	MaxCommitteesPerSlot           uint64 `yaml:"MAX_COMMITTEES_PER_SLOT" spec:"true"`            // MaxCommitteesPerSlot defines the max amount of committee in a single slot.
	MinPerEpochChurnLimit          uint64 `yaml:"MIN_PER_EPOCH_CHURN_LIMIT" spec:"true"`          // MinPerEpochChurnLimit is the minimum amount of churn allotted for validator rotations.
	ChurnLimitQuotient             uint64 `yaml:"CHURN_LIMIT_QUOTIENT" spec:"true"`               // ChurnLimitQuotient is used to determine the limit of how many validators can rotate per epoch.
	ShuffleRoundCount              uint64 `yaml:"SHUFFLE_ROUND_COUNT" spec:"true"`                // ShuffleRoundCount is used for retrieving the permuted index.
	MinGenesisActiveValidatorCount uint64 `yaml:"MIN_GENESIS_ACTIVE_VALIDATOR_COUNT" spec:"true"` // MinGenesisActiveValidatorCount defines how many validator deposits needed to kick off beacon chain.
	MinGenesisTime                 uint64 `yaml:"MIN_GENESIS_TIME" spec:"true"`                   // MinGenesisTime is the time that needed to pass before kicking off beacon chain.
	TargetAggregatorsPerCommittee  uint64 `yaml:"TARGET_AGGREGATORS_PER_COMMITTEE" spec:"true"`   // TargetAggregatorsPerCommittee defines the number of aggregators inside one committee.
	HysteresisQuotient             uint64 `yaml:"HYSTERESIS_QUOTIENT" spec:"true"`                // HysteresisQuotient defines the hysteresis quotient for effective balance calculations.
	HysteresisDownwardMultiplier   uint64 `yaml:"HYSTERESIS_DOWNWARD_MULTIPLIER" spec:"true"`     // HysteresisDownwardMultiplier defines the hysteresis downward multiplier for effective balance calculations.
	HysteresisUpwardMultiplier     uint64 `yaml:"HYSTERESIS_UPWARD_MULTIPLIER" spec:"true"`       // HysteresisUpwardMultiplier defines the hysteresis upward multiplier for effective balance calculations.

	// Gwei value constants.
	MinDepositAmount          uint64 `yaml:"MIN_DEPOSIT_AMOUNT" spec:"true"`          // MinDepositAmount is the minimum amount of Gwei a validator can send to the deposit contract at once (lower amounts will be reverted).
	MaxEffectiveBalance       uint64 `yaml:"MAX_EFFECTIVE_BALANCE" spec:"true"`       // MaxEffectiveBalance is the maximal amount of Gwei that is effective for staking.
	EjectionBalance           uint64 `yaml:"EJECTION_BALANCE" spec:"true"`            // EjectionBalance is the minimal GWei a validator needs to have before ejected.
	EffectiveBalanceIncrement uint64 `yaml:"EFFECTIVE_BALANCE_INCREMENT" spec:"true"` // EffectiveBalanceIncrement is used for converting the high balance into the low balance for validators.

	// Initial value constants.
	BLSWithdrawalPrefixByte byte     `yaml:"BLS_WITHDRAWAL_PREFIX" spec:"true"` // BLSWithdrawalPrefixByte is used for BLS withdrawal and it's the first byte.
	ZeroHash                [32]byte // ZeroHash is used to represent a zeroed out 32 byte array.

	// Time parameters constants.
	GenesisDelay                     uint64      `yaml:"GENESIS_DELAY" spec:"true"`                   // GenesisDelay is the minimum number of seconds to delay starting the Ethereum Beacon Chain genesis. Must be at least 1 second.
	MinAttestationInclusionDelay     types.Slot  `yaml:"MIN_ATTESTATION_INCLUSION_DELAY" spec:"true"` // MinAttestationInclusionDelay defines how many slots validator has to wait to include attestation for beacon block.
	SecondsPerSlot                   uint64      `yaml:"SECONDS_PER_SLOT" spec:"true"`                // SecondsPerSlot is how many seconds are in a single slot.
	SlotsPerEpoch                    types.Slot  `yaml:"SLOTS_PER_EPOCH" spec:"true"`                 // SlotsPerEpoch is the number of slots in an epoch.
	SqrRootSlotsPerEpoch             types.Slot  // SqrRootSlotsPerEpoch is a hard coded value where we take the square root of `SlotsPerEpoch` and round down.
	MinSeedLookahead                 types.Epoch `yaml:"MIN_SEED_LOOKAHEAD" spec:"true"`                  // MinSeedLookahead is the duration of randao look ahead seed.
	MaxSeedLookahead                 types.Epoch `yaml:"MAX_SEED_LOOKAHEAD" spec:"true"`                  // MaxSeedLookahead is the duration a validator has to wait for entry and exit in epoch.
	EpochsPerEth1VotingPeriod        types.Epoch `yaml:"EPOCHS_PER_ETH1_VOTING_PERIOD" spec:"true"`       // EpochsPerEth1VotingPeriod defines how often the merkle root of deposit receipts get updated in beacon node on per epoch basis.
	SlotsPerHistoricalRoot           types.Slot  `yaml:"SLOTS_PER_HISTORICAL_ROOT" spec:"true"`           // SlotsPerHistoricalRoot defines how often the historical root is saved.
	MinValidatorWithdrawabilityDelay types.Epoch `yaml:"MIN_VALIDATOR_WITHDRAWABILITY_DELAY" spec:"true"` // MinValidatorWithdrawabilityDelay is the shortest amount of time a validator has to wait to withdraw.
	ShardCommitteePeriod             types.Epoch `yaml:"SHARD_COMMITTEE_PERIOD" spec:"true"`              // ShardCommitteePeriod is the minimum amount of epochs a validator must participate before exiting.
	MinEpochsToInactivityPenalty     types.Epoch `yaml:"MIN_EPOCHS_TO_INACTIVITY_PENALTY" spec:"true"`    // MinEpochsToInactivityPenalty defines the minimum amount of epochs since finality to begin penalizing inactivity.
	Eth1FollowDistance               uint64      `yaml:"ETH1_FOLLOW_DISTANCE" spec:"true"`                // Eth1FollowDistance is the number of eth1.0 blocks to wait before considering a new deposit for voting. This only applies after the chain as been started.
	SafeSlotsToUpdateJustified       types.Slot  `yaml:"SAFE_SLOTS_TO_UPDATE_JUSTIFIED" spec:"true"`      // SafeSlotsToUpdateJustified is the minimal slots needed to update justified check point.
	SecondsPerETH1Block              uint64      `yaml:"SECONDS_PER_ETH1_BLOCK" spec:"true"`              // SecondsPerETH1Block is the approximate time for a single eth1 block to be produced.

	// Ethereum PoW parameters.
	DepositChainID         uint64 `yaml:"DEPOSIT_CHAIN_ID" spec:"true"`         // DepositChainID of the eth1 network. This used for replay protection.
	DepositNetworkID       uint64 `yaml:"DEPOSIT_NETWORK_ID" spec:"true"`       // DepositNetworkID of the eth1 network. This used for replay protection.
	DepositContractAddress string `yaml:"DEPOSIT_CONTRACT_ADDRESS" spec:"true"` // DepositContractAddress is the address of the deposit contract.

	// Validator parameters.
	RandomSubnetsPerValidator         uint64 `yaml:"RANDOM_SUBNETS_PER_VALIDATOR" spec:"true"`          // RandomSubnetsPerValidator specifies the amount of subnets a validator has to be subscribed to at one time.
	EpochsPerRandomSubnetSubscription uint64 `yaml:"EPOCHS_PER_RANDOM_SUBNET_SUBSCRIPTION" spec:"true"` // EpochsPerRandomSubnetSubscription specifies the minimum duration a validator is connected to their subnet.

	// State list lengths
	EpochsPerHistoricalVector types.Epoch `yaml:"EPOCHS_PER_HISTORICAL_VECTOR" spec:"true"` // EpochsPerHistoricalVector defines max length in epoch to store old historical stats in beacon state.
	EpochsPerSlashingsVector  types.Epoch `yaml:"EPOCHS_PER_SLASHINGS_VECTOR" spec:"true"`  // EpochsPerSlashingsVector defines max length in epoch to store old stats to recompute slashing witness.
	HistoricalRootsLimit      uint64      `yaml:"HISTORICAL_ROOTS_LIMIT" spec:"true"`       // HistoricalRootsLimit defines max historical roots that can be saved in state before roll over.
	ValidatorRegistryLimit    uint64      `yaml:"VALIDATOR_REGISTRY_LIMIT" spec:"true"`     // ValidatorRegistryLimit defines the upper bound of validators can participate in eth2.

	// Reward and penalty quotients constants.
	BaseRewardFactor               uint64 `yaml:"BASE_REWARD_FACTOR" spec:"true"`               // BaseRewardFactor is used to calculate validator per-slot interest rate.
	WhistleBlowerRewardQuotient    uint64 `yaml:"WHISTLEBLOWER_REWARD_QUOTIENT" spec:"true"`    // WhistleBlowerRewardQuotient is used to calculate whistle blower reward.
	ProposerRewardQuotient         uint64 `yaml:"PROPOSER_REWARD_QUOTIENT" spec:"true"`         // ProposerRewardQuotient is used to calculate the reward for proposers.
	InactivityPenaltyQuotient      uint64 `yaml:"INACTIVITY_PENALTY_QUOTIENT" spec:"true"`      // InactivityPenaltyQuotient is used to calculate the penalty for a validator that is offline.
	MinSlashingPenaltyQuotient     uint64 `yaml:"MIN_SLASHING_PENALTY_QUOTIENT" spec:"true"`    // MinSlashingPenaltyQuotient is used to calculate the minimum penalty to prevent DoS attacks.
	ProportionalSlashingMultiplier uint64 `yaml:"PROPORTIONAL_SLASHING_MULTIPLIER" spec:"true"` // ProportionalSlashingMultiplier is used as a multiplier on slashed penalties.

	// Max operations per block constants.
	MaxProposerSlashings uint64 `yaml:"MAX_PROPOSER_SLASHINGS" spec:"true"` // MaxProposerSlashings defines the maximum number of slashings of proposers possible in a block.
	MaxAttesterSlashings uint64 `yaml:"MAX_ATTESTER_SLASHINGS" spec:"true"` // MaxAttesterSlashings defines the maximum number of casper FFG slashings possible in a block.
	MaxAttestations      uint64 `yaml:"MAX_ATTESTATIONS" spec:"true"`       // MaxAttestations defines the maximum allowed attestations in a beacon block.
	MaxDeposits          uint64 `yaml:"MAX_DEPOSITS" spec:"true"`           // MaxDeposits defines the maximum number of validator deposits in a block.
	MaxVoluntaryExits    uint64 `yaml:"MAX_VOLUNTARY_EXITS" spec:"true"`    // MaxVoluntaryExits defines the maximum number of validator exits in a block.

	// BLS domain values.
	DomainBeaconProposer              [4]byte `yaml:"DOMAIN_BEACON_PROPOSER" spec:"true"`                // DomainBeaconProposer defines the BLS signature domain for beacon proposal verification.
	DomainRandao                      [4]byte `yaml:"DOMAIN_RANDAO" spec:"true"`                         // DomainRandao defines the BLS signature domain for randao verification.
	DomainBeaconAttester              [4]byte `yaml:"DOMAIN_BEACON_ATTESTER" spec:"true"`                // DomainBeaconAttester defines the BLS signature domain for attestation verification.
	DomainDeposit                     [4]byte `yaml:"DOMAIN_DEPOSIT" spec:"true"`                        // DomainDeposit defines the BLS signature domain for deposit verification.
	DomainVoluntaryExit               [4]byte `yaml:"DOMAIN_VOLUNTARY_EXIT" spec:"true"`                 // DomainVoluntaryExit defines the BLS signature domain for exit verification.
	DomainSelectionProof              [4]byte `yaml:"DOMAIN_SELECTION_PROOF" spec:"true"`                // DomainSelectionProof defines the BLS signature domain for selection proof.
	DomainAggregateAndProof           [4]byte `yaml:"DOMAIN_AGGREGATE_AND_PROOF" spec:"true"`            // DomainAggregateAndProof defines the BLS signature domain for aggregate and proof.
	DomainSyncCommittee               [4]byte `yaml:"DOMAIN_SYNC_COMMITTEE" spec:"true"`                 // DomainVoluntaryExit defines the BLS signature domain for sync committee.
	DomainSyncCommitteeSelectionProof [4]byte `yaml:"DOMAIN_SYNC_COMMITTEE_SELECTION_PROOF" spec:"true"` // DomainSelectionProof defines the BLS signature domain for sync committee selection proof.
	DomainContributionAndProof        [4]byte `yaml:"DOMAIN_CONTRIBUTION_AND_PROOF" spec:"true"`         // DomainAggregateAndProof defines the BLS signature domain for contribution and proof.

	// Prysm constants.
	GweiPerEth                  uint64        // GweiPerEth is the amount of gwei corresponding to 1 eth.
	BLSSecretKeyLength          int           // BLSSecretKeyLength defines the expected length of BLS secret keys in bytes.
	BLSPubkeyLength             int           // BLSPubkeyLength defines the expected length of BLS public keys in bytes.
	BLSSignatureLength          int           // BLSSignatureLength defines the expected length of BLS signatures in bytes.
	DefaultBufferSize           int           // DefaultBufferSize for channels across the Prysm repository.
	ValidatorPrivkeyFileName    string        // ValidatorPrivKeyFileName specifies the string name of a validator private key file.
	WithdrawalPrivkeyFileName   string        // WithdrawalPrivKeyFileName specifies the string name of a withdrawal private key file.
	RPCSyncCheck                time.Duration // Number of seconds to query the sync service, to find out if the node is synced or not.
	EmptySignature              [96]byte      // EmptySignature is used to represent a zeroed out BLS Signature.
	DefaultPageSize             int           // DefaultPageSize defines the default page size for RPC server request.
	MaxPeersToSync              int           // MaxPeersToSync describes the limit for number of peers in round robin sync.
	SlotsPerArchivedPoint       types.Slot    // SlotsPerArchivedPoint defines the number of slots per one archived point.
	GenesisCountdownInterval    time.Duration // How often to log the countdown until the genesis time is reached.
	BeaconStateFieldCount       int           // BeaconStateFieldCount defines how many fields are in beacon state.
	BeaconStateAltairFieldCount int           // BeaconStateAltairFieldCount defines how many fields are in beacon state hard fork 1.
	BeaconStateMergeFieldCount  int           // BeaconStateMergeFieldCount defines how many fields are in beacon state hard fork 1.

	// Slasher constants.
	WeakSubjectivityPeriod    types.Epoch // WeakSubjectivityPeriod defines the time period expressed in number of epochs were proof of stake network should validate block headers and attestations for slashable events.
	PruneSlasherStoragePeriod types.Epoch // PruneSlasherStoragePeriod defines the time period expressed in number of epochs were proof of stake network should prune attestation and block header store.

	// Slashing protection constants.
	SlashingProtectionPruningEpochs types.Epoch // SlashingProtectionPruningEpochs defines a period after which all prior epochs are pruned in the validator database.

	// Fork-related values.
	GenesisForkVersion          []byte                  `yaml:"GENESIS_FORK_VERSION" spec:"true"`  // GenesisForkVersion is used to track fork version between state transitions.
	AltairForkVersion           []byte                  `yaml:"ALTAIR_FORK_VERSION" spec:"true"`   // AltairForkVersion is used to represent the fork version for altair.
	AltairForkEpoch             types.Epoch             `yaml:"ALTAIR_FORK_EPOCH" spec:"true"`     // AltairForkEpoch is used to represent the assigned fork epoch for altair.
	MergeForkVersion            []byte                  `yaml:"MERGE_FORK_VERSION" spec:"true"`    // MergeForkVersion is used to represent the fork version for the merge.
	MergeForkEpoch              types.Epoch             `yaml:"MERGE_FORK_EPOCH" spec:"true"`      // MergeForkEpoch is used to represent the assigned fork epoch for the merge.
	ShardingForkVersion         []byte                  `yaml:"SHARDING_FORK_VERSION" spec:"true"` // ShardingForkVersion is used to represent the fork version for sharding.
	ShardingForkEpoch           types.Epoch             `yaml:"SHARDING_FORK_EPOCH" spec:"true"`   // ShardingForkEpoch is used to represent the assigned fork epoch for sharding.
	ForkVersionSchedule         map[[4]byte]types.Epoch // Schedule of fork epochs by version.
	MinAnchorPowBlockDifficulty uint64                  `yaml:"MIN_ANCHOR_POW_BLOCK_DIFFICULTY" spec:"true"` // MinAnchorPowBlockDifficulty specifies the target chain difficulty at the time of the merge.
	TransitionTotalDifficulty   uint64                  `yaml:"TRANSITION_TOTAL_DIFFICULTY" spec:"true"`     // TransitionTotalDifficulty is part of the experimental merge spec. This value is not used (yet) and is expected to be a uint256.

	// Weak subjectivity values.
	SafetyDecay uint64 // SafetyDecay is defined as the loss in the 1/3 consensus safety margin of the casper FFG mechanism.

	// New values introduced in Altair hard fork 1.
	// Participation flag indices.
	TimelySourceFlagIndex uint8 `yaml:"TIMELY_SOURCE_FLAG_INDEX" spec:"true"` // TimelySourceFlagIndex is the source flag position of the participation bits.
	TimelyTargetFlagIndex uint8 `yaml:"TIMELY_TARGET_FLAG_INDEX" spec:"true"` // TimelyTargetFlagIndex is the target flag position of the participation bits.
	TimelyHeadFlagIndex   uint8 `yaml:"TIMELY_HEAD_FLAG_INDEX" spec:"true"`   // TimelyHeadFlagIndex is the head flag position of the participation bits.

	// Incentivization weights.
	TimelySourceWeight uint64 `yaml:"TIMELY_SOURCE_WEIGHT" spec:"true"` // TimelySourceWeight is the factor of how much source rewards receives.
	TimelyTargetWeight uint64 `yaml:"TIMELY_TARGET_WEIGHT" spec:"true"` // TimelyTargetWeight is the factor of how much target rewards receives.
	TimelyHeadWeight   uint64 `yaml:"TIMELY_HEAD_WEIGHT" spec:"true"`   // TimelyHeadWeight is the factor of how much head rewards receives.
	SyncRewardWeight   uint64 `yaml:"SYNC_REWARD_WEIGHT" spec:"true"`   // SyncRewardWeight is the factor of how much sync committee rewards receives.
	WeightDenominator  uint64 `yaml:"WEIGHT_DENOMINATOR" spec:"true"`   // WeightDenominator accounts for total rewards denomination.
	ProposerWeight     uint64 `yaml:"PROPOSER_WEIGHT" spec:"true"`      // ProposerWeight is the factor of how much proposer rewards receives.

	// Validator related.
	TargetAggregatorsPerSyncSubcommittee uint64 `yaml:"TARGET_AGGREGATORS_PER_SYNC_SUBCOMMITTEE" spec:"true"` // TargetAggregatorsPerSyncSubcommittee for aggregating in sync committee.
	SyncCommitteeSubnetCount             uint64 `yaml:"SYNC_COMMITTEE_SUBNET_COUNT" spec:"true"`              // SyncCommitteeSubnetCount for sync committee subnet count.

	// Misc.
	SyncCommitteeSize            uint64      `yaml:"SYNC_COMMITTEE_SIZE" spec:"true"`              // SyncCommitteeSize for light client sync committee size.
	InactivityScoreBias          uint64      `yaml:"INACTIVITY_SCORE_BIAS" spec:"true"`            // InactivityScoreBias for calculating score bias penalties during inactivity
	InactivityScoreRecoveryRate  uint64      `yaml:"INACTIVITY_SCORE_RECOVERY_RATE" spec:"true"`   // InactivityScoreRecoveryRate for recovering score bias penalties during inactivity.
	EpochsPerSyncCommitteePeriod types.Epoch `yaml:"EPOCHS_PER_SYNC_COMMITTEE_PERIOD" spec:"true"` // EpochsPerSyncCommitteePeriod defines how many epochs per sync committee period.

	// Updated penalty values. This moves penalty parameters toward their final, maximum security values.
	// Note: We do not override previous configuration values but instead creates new values and replaces usage throughout.
	InactivityPenaltyQuotientAltair      uint64 `yaml:"INACTIVITY_PENALTY_QUOTIENT_ALTAIR" spec:"true"`      // InactivityPenaltyQuotientAltair for penalties during inactivity post Altair hard fork.
	MinSlashingPenaltyQuotientAltair     uint64 `yaml:"MIN_SLASHING_PENALTY_QUOTIENT_ALTAIR" spec:"true"`    // MinSlashingPenaltyQuotientAltair for slashing penalties post Altair hard fork.
	ProportionalSlashingMultiplierAltair uint64 `yaml:"PROPORTIONAL_SLASHING_MULTIPLIER_ALTAIR" spec:"true"` // ProportionalSlashingMultiplierAltair for slashing penalties multiplier post Alair hard fork.

<<<<<<< HEAD
	// Gas.
	GasLimitDenominator          uint64      `yaml:"GAS_LIMIT_DENOMINATOR" spec:"true"`            // GasLimitDenominator for merge.
	MinGasLimit                  uint64      `yaml:"MIN_GAS_LIMIT" spec:"true"`                    // MinGasLimit for merge.
	MaxExecutionTransactions     uint64      `yaml:"MAX_EXECUTION_TRANSACTIONS" spec:"true"`       // MaxExecutionTransactions of beacon chain.
	MaxBytesPerOpaqueTransaction uint64      `yaml:"MAX_BYTES_PER_OPAQUE_TRANSACTION" spec:"true"` // MAX_BYTES_PER_OPAQUE_TRANSACTION of beacon chain.
	TerminalBlockHash            common.Hash `yaml:"TERMINAL_BLOCK_HASH" spec:"true"`              // TerminalBlockHash of beacon chain.
=======
	// Light client
	MinSyncCommitteeParticipants uint64 `yaml:"MIN_SYNC_COMMITTEE_PARTICIPANTS" spec:"true"` // MinSyncCommitteeParticipants defines the minimum amount of sync committee participants for which the light client acknowledges the signature.
>>>>>>> 8f8ccf11
}

// InitializeForkSchedule initializes the schedules forks baked into the config.
func (b *BeaconChainConfig) InitializeForkSchedule() {
	// Reset Fork Version Schedule.
	b.ForkVersionSchedule = map[[4]byte]types.Epoch{}
	// Set Genesis fork data.
	b.ForkVersionSchedule[bytesutil.ToBytes4(b.GenesisForkVersion)] = b.GenesisEpoch
	// Set Altair fork data.
	b.ForkVersionSchedule[bytesutil.ToBytes4(b.AltairForkVersion)] = b.AltairForkEpoch
}<|MERGE_RESOLUTION|>--- conflicted
+++ resolved
@@ -175,17 +175,15 @@
 	MinSlashingPenaltyQuotientAltair     uint64 `yaml:"MIN_SLASHING_PENALTY_QUOTIENT_ALTAIR" spec:"true"`    // MinSlashingPenaltyQuotientAltair for slashing penalties post Altair hard fork.
 	ProportionalSlashingMultiplierAltair uint64 `yaml:"PROPORTIONAL_SLASHING_MULTIPLIER_ALTAIR" spec:"true"` // ProportionalSlashingMultiplierAltair for slashing penalties multiplier post Alair hard fork.
 
-<<<<<<< HEAD
 	// Gas.
 	GasLimitDenominator          uint64      `yaml:"GAS_LIMIT_DENOMINATOR" spec:"true"`            // GasLimitDenominator for merge.
 	MinGasLimit                  uint64      `yaml:"MIN_GAS_LIMIT" spec:"true"`                    // MinGasLimit for merge.
+	// Merge.
 	MaxExecutionTransactions     uint64      `yaml:"MAX_EXECUTION_TRANSACTIONS" spec:"true"`       // MaxExecutionTransactions of beacon chain.
 	MaxBytesPerOpaqueTransaction uint64      `yaml:"MAX_BYTES_PER_OPAQUE_TRANSACTION" spec:"true"` // MAX_BYTES_PER_OPAQUE_TRANSACTION of beacon chain.
 	TerminalBlockHash            common.Hash `yaml:"TERMINAL_BLOCK_HASH" spec:"true"`              // TerminalBlockHash of beacon chain.
-=======
 	// Light client
 	MinSyncCommitteeParticipants uint64 `yaml:"MIN_SYNC_COMMITTEE_PARTICIPANTS" spec:"true"` // MinSyncCommitteeParticipants defines the minimum amount of sync committee participants for which the light client acknowledges the signature.
->>>>>>> 8f8ccf11
 }
 
 // InitializeForkSchedule initializes the schedules forks baked into the config.
