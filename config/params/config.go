// Package params defines important constants that are essential to Prysm services.
package params

import (
	"time"

	"github.com/ethereum/go-ethereum/common"
	types "github.com/prysmaticlabs/eth2-types"
	"github.com/prysmaticlabs/prysm/encoding/bytesutil"
)

// BeaconChainConfig contains constant configs for node to participate in beacon chain.
type BeaconChainConfig struct {
	// Constants (non-configurable)
	GenesisSlot              types.Slot  `yaml:"GENESIS_SLOT"`                // GenesisSlot represents the first canonical slot number of the beacon chain.
	GenesisEpoch             types.Epoch `yaml:"GENESIS_EPOCH"`               // GenesisEpoch represents the first canonical epoch number of the beacon chain.
	FarFutureEpoch           types.Epoch `yaml:"FAR_FUTURE_EPOCH"`            // FarFutureEpoch represents a epoch extremely far away in the future used as the default penalization epoch for validators.
	FarFutureSlot            types.Slot  `yaml:"FAR_FUTURE_SLOT"`             // FarFutureSlot represents a slot extremely far away in the future.
	BaseRewardsPerEpoch      uint64      `yaml:"BASE_REWARDS_PER_EPOCH"`      // BaseRewardsPerEpoch is used to calculate the per epoch rewards.
	DepositContractTreeDepth uint64      `yaml:"DEPOSIT_CONTRACT_TREE_DEPTH"` // DepositContractTreeDepth depth of the Merkle trie of deposits in the validator deposit contract on the PoW chain.
	JustificationBitsLength  uint64      `yaml:"JUSTIFICATION_BITS_LENGTH"`   // JustificationBitsLength defines number of epochs to track when implementing k-finality in Casper FFG.

	// Misc constants.
	PresetBase                     string `yaml:"PRESET_BASE" spec:"true"`                        // PresetBase represents the underlying spec preset this config is based on.
	ConfigName                     string `yaml:"CONFIG_NAME" spec:"true"`                        // ConfigName for allowing an easy human-readable way of knowing what chain is being used.
	TargetCommitteeSize            uint64 `yaml:"TARGET_COMMITTEE_SIZE" spec:"true"`              // TargetCommitteeSize is the number of validators in a committee when the chain is healthy.
	MaxValidatorsPerCommittee      uint64 `yaml:"MAX_VALIDATORS_PER_COMMITTEE" spec:"true"`       // MaxValidatorsPerCommittee defines the upper bound of the size of a committee.
	MaxCommitteesPerSlot           uint64 `yaml:"MAX_COMMITTEES_PER_SLOT" spec:"true"`            // MaxCommitteesPerSlot defines the max amount of committee in a single slot.
	MinPerEpochChurnLimit          uint64 `yaml:"MIN_PER_EPOCH_CHURN_LIMIT" spec:"true"`          // MinPerEpochChurnLimit is the minimum amount of churn allotted for validator rotations.
	ChurnLimitQuotient             uint64 `yaml:"CHURN_LIMIT_QUOTIENT" spec:"true"`               // ChurnLimitQuotient is used to determine the limit of how many validators can rotate per epoch.
	ShuffleRoundCount              uint64 `yaml:"SHUFFLE_ROUND_COUNT" spec:"true"`                // ShuffleRoundCount is used for retrieving the permuted index.
	MinGenesisActiveValidatorCount uint64 `yaml:"MIN_GENESIS_ACTIVE_VALIDATOR_COUNT" spec:"true"` // MinGenesisActiveValidatorCount defines how many validator deposits needed to kick off beacon chain.
	MinGenesisTime                 uint64 `yaml:"MIN_GENESIS_TIME" spec:"true"`                   // MinGenesisTime is the time that needed to pass before kicking off beacon chain.
	TargetAggregatorsPerCommittee  uint64 `yaml:"TARGET_AGGREGATORS_PER_COMMITTEE" spec:"true"`   // TargetAggregatorsPerCommittee defines the number of aggregators inside one committee.
	HysteresisQuotient             uint64 `yaml:"HYSTERESIS_QUOTIENT" spec:"true"`                // HysteresisQuotient defines the hysteresis quotient for effective balance calculations.
	HysteresisDownwardMultiplier   uint64 `yaml:"HYSTERESIS_DOWNWARD_MULTIPLIER" spec:"true"`     // HysteresisDownwardMultiplier defines the hysteresis downward multiplier for effective balance calculations.
	HysteresisUpwardMultiplier     uint64 `yaml:"HYSTERESIS_UPWARD_MULTIPLIER" spec:"true"`       // HysteresisUpwardMultiplier defines the hysteresis upward multiplier for effective balance calculations.

	// Gwei value constants.
	MinDepositAmount          uint64 `yaml:"MIN_DEPOSIT_AMOUNT" spec:"true"`          // MinDepositAmount is the minimum amount of Gwei a validator can send to the deposit contract at once (lower amounts will be reverted).
	MaxEffectiveBalance       uint64 `yaml:"MAX_EFFECTIVE_BALANCE" spec:"true"`       // MaxEffectiveBalance is the maximal amount of Gwei that is effective for staking.
	EjectionBalance           uint64 `yaml:"EJECTION_BALANCE" spec:"true"`            // EjectionBalance is the minimal GWei a validator needs to have before ejected.
	EffectiveBalanceIncrement uint64 `yaml:"EFFECTIVE_BALANCE_INCREMENT" spec:"true"` // EffectiveBalanceIncrement is used for converting the high balance into the low balance for validators.

	// Initial value constants.
	BLSWithdrawalPrefixByte byte     `yaml:"BLS_WITHDRAWAL_PREFIX" spec:"true"` // BLSWithdrawalPrefixByte is used for BLS withdrawal and it's the first byte.
	ZeroHash                [32]byte // ZeroHash is used to represent a zeroed out 32 byte array.

	// Time parameters constants.
	GenesisDelay                     uint64      `yaml:"GENESIS_DELAY" spec:"true"`                   // GenesisDelay is the minimum number of seconds to delay starting the Ethereum Beacon Chain genesis. Must be at least 1 second.
	MinAttestationInclusionDelay     types.Slot  `yaml:"MIN_ATTESTATION_INCLUSION_DELAY" spec:"true"` // MinAttestationInclusionDelay defines how many slots validator has to wait to include attestation for beacon block.
	SecondsPerSlot                   uint64      `yaml:"SECONDS_PER_SLOT" spec:"true"`                // SecondsPerSlot is how many seconds are in a single slot.
	SlotsPerEpoch                    types.Slot  `yaml:"SLOTS_PER_EPOCH" spec:"true"`                 // SlotsPerEpoch is the number of slots in an epoch.
	SqrRootSlotsPerEpoch             types.Slot  // SqrRootSlotsPerEpoch is a hard coded value where we take the square root of `SlotsPerEpoch` and round down.
	MinSeedLookahead                 types.Epoch `yaml:"MIN_SEED_LOOKAHEAD" spec:"true"`                  // MinSeedLookahead is the duration of randao look ahead seed.
	MaxSeedLookahead                 types.Epoch `yaml:"MAX_SEED_LOOKAHEAD" spec:"true"`                  // MaxSeedLookahead is the duration a validator has to wait for entry and exit in epoch.
	EpochsPerEth1VotingPeriod        types.Epoch `yaml:"EPOCHS_PER_ETH1_VOTING_PERIOD" spec:"true"`       // EpochsPerEth1VotingPeriod defines how often the merkle root of deposit receipts get updated in beacon node on per epoch basis.
	SlotsPerHistoricalRoot           types.Slot  `yaml:"SLOTS_PER_HISTORICAL_ROOT" spec:"true"`           // SlotsPerHistoricalRoot defines how often the historical root is saved.
	MinValidatorWithdrawabilityDelay types.Epoch `yaml:"MIN_VALIDATOR_WITHDRAWABILITY_DELAY" spec:"true"` // MinValidatorWithdrawabilityDelay is the shortest amount of time a validator has to wait to withdraw.
	ShardCommitteePeriod             types.Epoch `yaml:"SHARD_COMMITTEE_PERIOD" spec:"true"`              // ShardCommitteePeriod is the minimum amount of epochs a validator must participate before exiting.
	MinEpochsToInactivityPenalty     types.Epoch `yaml:"MIN_EPOCHS_TO_INACTIVITY_PENALTY" spec:"true"`    // MinEpochsToInactivityPenalty defines the minimum amount of epochs since finality to begin penalizing inactivity.
	Eth1FollowDistance               uint64      `yaml:"ETH1_FOLLOW_DISTANCE" spec:"true"`                // Eth1FollowDistance is the number of eth1.0 blocks to wait before considering a new deposit for voting. This only applies after the chain as been started.
	SafeSlotsToUpdateJustified       types.Slot  `yaml:"SAFE_SLOTS_TO_UPDATE_JUSTIFIED" spec:"true"`      // SafeSlotsToUpdateJustified is the minimal slots needed to update justified check point.
	SecondsPerETH1Block              uint64      `yaml:"SECONDS_PER_ETH1_BLOCK" spec:"true"`              // SecondsPerETH1Block is the approximate time for a single eth1 block to be produced.

	// Ethereum PoW parameters.
	DepositChainID         uint64 `yaml:"DEPOSIT_CHAIN_ID" spec:"true"`         // DepositChainID of the eth1 network. This used for replay protection.
	DepositNetworkID       uint64 `yaml:"DEPOSIT_NETWORK_ID" spec:"true"`       // DepositNetworkID of the eth1 network. This used for replay protection.
	DepositContractAddress string `yaml:"DEPOSIT_CONTRACT_ADDRESS" spec:"true"` // DepositContractAddress is the address of the deposit contract.

	// Validator parameters.
	RandomSubnetsPerValidator         uint64 `yaml:"RANDOM_SUBNETS_PER_VALIDATOR" spec:"true"`          // RandomSubnetsPerValidator specifies the amount of subnets a validator has to be subscribed to at one time.
	EpochsPerRandomSubnetSubscription uint64 `yaml:"EPOCHS_PER_RANDOM_SUBNET_SUBSCRIPTION" spec:"true"` // EpochsPerRandomSubnetSubscription specifies the minimum duration a validator is connected to their subnet.

	// State list lengths
	EpochsPerHistoricalVector types.Epoch `yaml:"EPOCHS_PER_HISTORICAL_VECTOR" spec:"true"` // EpochsPerHistoricalVector defines max length in epoch to store old historical stats in beacon state.
	EpochsPerSlashingsVector  types.Epoch `yaml:"EPOCHS_PER_SLASHINGS_VECTOR" spec:"true"`  // EpochsPerSlashingsVector defines max length in epoch to store old stats to recompute slashing witness.
	HistoricalRootsLimit      uint64      `yaml:"HISTORICAL_ROOTS_LIMIT" spec:"true"`       // HistoricalRootsLimit defines max historical roots that can be saved in state before roll over.
	ValidatorRegistryLimit    uint64      `yaml:"VALIDATOR_REGISTRY_LIMIT" spec:"true"`     // ValidatorRegistryLimit defines the upper bound of validators can participate in eth2.

	// Reward and penalty quotients constants.
	BaseRewardFactor               uint64 `yaml:"BASE_REWARD_FACTOR" spec:"true"`               // BaseRewardFactor is used to calculate validator per-slot interest rate.
	WhistleBlowerRewardQuotient    uint64 `yaml:"WHISTLEBLOWER_REWARD_QUOTIENT" spec:"true"`    // WhistleBlowerRewardQuotient is used to calculate whistle blower reward.
	ProposerRewardQuotient         uint64 `yaml:"PROPOSER_REWARD_QUOTIENT" spec:"true"`         // ProposerRewardQuotient is used to calculate the reward for proposers.
	InactivityPenaltyQuotient      uint64 `yaml:"INACTIVITY_PENALTY_QUOTIENT" spec:"true"`      // InactivityPenaltyQuotient is used to calculate the penalty for a validator that is offline.
	MinSlashingPenaltyQuotient     uint64 `yaml:"MIN_SLASHING_PENALTY_QUOTIENT" spec:"true"`    // MinSlashingPenaltyQuotient is used to calculate the minimum penalty to prevent DoS attacks.
	ProportionalSlashingMultiplier uint64 `yaml:"PROPORTIONAL_SLASHING_MULTIPLIER" spec:"true"` // ProportionalSlashingMultiplier is used as a multiplier on slashed penalties.

	// Max operations per block constants.
	MaxProposerSlashings uint64 `yaml:"MAX_PROPOSER_SLASHINGS" spec:"true"` // MaxProposerSlashings defines the maximum number of slashings of proposers possible in a block.
	MaxAttesterSlashings uint64 `yaml:"MAX_ATTESTER_SLASHINGS" spec:"true"` // MaxAttesterSlashings defines the maximum number of casper FFG slashings possible in a block.
	MaxAttestations      uint64 `yaml:"MAX_ATTESTATIONS" spec:"true"`       // MaxAttestations defines the maximum allowed attestations in a beacon block.
	MaxDeposits          uint64 `yaml:"MAX_DEPOSITS" spec:"true"`           // MaxDeposits defines the maximum number of validator deposits in a block.
	MaxVoluntaryExits    uint64 `yaml:"MAX_VOLUNTARY_EXITS" spec:"true"`    // MaxVoluntaryExits defines the maximum number of validator exits in a block.

	// BLS domain values.
	DomainBeaconProposer              [4]byte `yaml:"DOMAIN_BEACON_PROPOSER" spec:"true"`                // DomainBeaconProposer defines the BLS signature domain for beacon proposal verification.
	DomainRandao                      [4]byte `yaml:"DOMAIN_RANDAO" spec:"true"`                         // DomainRandao defines the BLS signature domain for randao verification.
	DomainBeaconAttester              [4]byte `yaml:"DOMAIN_BEACON_ATTESTER" spec:"true"`                // DomainBeaconAttester defines the BLS signature domain for attestation verification.
	DomainDeposit                     [4]byte `yaml:"DOMAIN_DEPOSIT" spec:"true"`                        // DomainDeposit defines the BLS signature domain for deposit verification.
	DomainVoluntaryExit               [4]byte `yaml:"DOMAIN_VOLUNTARY_EXIT" spec:"true"`                 // DomainVoluntaryExit defines the BLS signature domain for exit verification.
	DomainSelectionProof              [4]byte `yaml:"DOMAIN_SELECTION_PROOF" spec:"true"`                // DomainSelectionProof defines the BLS signature domain for selection proof.
	DomainAggregateAndProof           [4]byte `yaml:"DOMAIN_AGGREGATE_AND_PROOF" spec:"true"`            // DomainAggregateAndProof defines the BLS signature domain for aggregate and proof.
	DomainSyncCommittee               [4]byte `yaml:"DOMAIN_SYNC_COMMITTEE" spec:"true"`                 // DomainVoluntaryExit defines the BLS signature domain for sync committee.
	DomainSyncCommitteeSelectionProof [4]byte `yaml:"DOMAIN_SYNC_COMMITTEE_SELECTION_PROOF" spec:"true"` // DomainSelectionProof defines the BLS signature domain for sync committee selection proof.
	DomainContributionAndProof        [4]byte `yaml:"DOMAIN_CONTRIBUTION_AND_PROOF" spec:"true"`         // DomainAggregateAndProof defines the BLS signature domain for contribution and proof.

	// Prysm constants.
	GweiPerEth                  uint64        // GweiPerEth is the amount of gwei corresponding to 1 eth.
	BLSSecretKeyLength          int           // BLSSecretKeyLength defines the expected length of BLS secret keys in bytes.
	BLSPubkeyLength             int           // BLSPubkeyLength defines the expected length of BLS public keys in bytes.
	DefaultBufferSize           int           // DefaultBufferSize for channels across the Prysm repository.
	ValidatorPrivkeyFileName    string        // ValidatorPrivKeyFileName specifies the string name of a validator private key file.
	WithdrawalPrivkeyFileName   string        // WithdrawalPrivKeyFileName specifies the string name of a withdrawal private key file.
	RPCSyncCheck                time.Duration // Number of seconds to query the sync service, to find out if the node is synced or not.
	EmptySignature              [96]byte      // EmptySignature is used to represent a zeroed out BLS Signature.
	DefaultPageSize             int           // DefaultPageSize defines the default page size for RPC server request.
	MaxPeersToSync              int           // MaxPeersToSync describes the limit for number of peers in round robin sync.
	SlotsPerArchivedPoint       types.Slot    // SlotsPerArchivedPoint defines the number of slots per one archived point.
	GenesisCountdownInterval    time.Duration // How often to log the countdown until the genesis time is reached.
	BeaconStateFieldCount       int           // BeaconStateFieldCount defines how many fields are in beacon state.
	BeaconStateAltairFieldCount int           // BeaconStateAltairFieldCount defines how many fields are in beacon state hard fork 1.
	BeaconStateMergeFieldCount  int           // BeaconStateMergeFieldCount defines how many fields are in beacon state post upgrade to the Merge.

	// Slasher constants.
	WeakSubjectivityPeriod    types.Epoch // WeakSubjectivityPeriod defines the time period expressed in number of epochs were proof of stake network should validate block headers and attestations for slashable events.
	PruneSlasherStoragePeriod types.Epoch // PruneSlasherStoragePeriod defines the time period expressed in number of epochs were proof of stake network should prune attestation and block header store.

	// Slashing protection constants.
	SlashingProtectionPruningEpochs types.Epoch // SlashingProtectionPruningEpochs defines a period after which all prior epochs are pruned in the validator database.

	// Fork-related values.
<<<<<<< HEAD
	GenesisForkVersion  []byte                  `yaml:"GENESIS_FORK_VERSION" spec:"true"`  // GenesisForkVersion is used to track fork version between state transitions.
	AltairForkVersion   []byte                  `yaml:"ALTAIR_FORK_VERSION" spec:"true"`   // AltairForkVersion is used to represent the fork version for altair.
	AltairForkEpoch     types.Epoch             `yaml:"ALTAIR_FORK_EPOCH" spec:"true"`     // AltairForkEpoch is used to represent the assigned fork epoch for altair.
	MergeForkVersion    []byte                  `yaml:"MERGE_FORK_VERSION" spec:"true"`    // MergeForkVersion is used to represent the fork version for the merge.
	MergeForkEpoch      types.Epoch             `yaml:"MERGE_FORK_EPOCH" spec:"true"`      // MergeForkEpoch is used to represent the assigned fork epoch for the merge.
	ShardingForkVersion []byte                  `yaml:"SHARDING_FORK_VERSION" spec:"true"` // ShardingForkVersion is used to represent the fork version for sharding.
	ShardingForkEpoch   types.Epoch             `yaml:"SHARDING_FORK_EPOCH" spec:"true"`   // ShardingForkEpoch is used to represent the assigned fork epoch for sharding.
	ForkVersionSchedule map[[4]byte]types.Epoch // Schedule of fork epochs by version.
=======
	GenesisForkVersion          []byte                  `yaml:"GENESIS_FORK_VERSION" spec:"true"`   // GenesisForkVersion is used to track fork version between state transitions.
	AltairForkVersion           []byte                  `yaml:"ALTAIR_FORK_VERSION" spec:"true"`    // AltairForkVersion is used to represent the fork version for altair.
	AltairForkEpoch             types.Epoch             `yaml:"ALTAIR_FORK_EPOCH" spec:"true"`      // AltairForkEpoch is used to represent the assigned fork epoch for altair.
	BellatrixForkVersion        []byte                  `yaml:"BELLATRIX_FORK_VERSION" spec:"true"` // BellatrixForkVersion is used to represent the fork version for the merge.
	BellatrixForkEpoch          types.Epoch             `yaml:"BELLATRIX_FORK_EPOCH" spec:"true"`   // BellatrixForkEpoch is used to represent the assigned fork epoch for the merge.
	ShardingForkVersion         []byte                  `yaml:"SHARDING_FORK_VERSION" spec:"true"`  // ShardingForkVersion is used to represent the fork version for sharding.
	ShardingForkEpoch           types.Epoch             `yaml:"SHARDING_FORK_EPOCH" spec:"true"`    // ShardingForkEpoch is used to represent the assigned fork epoch for sharding.
	ForkVersionSchedule         map[[4]byte]types.Epoch // Schedule of fork epochs by version.
	MinAnchorPowBlockDifficulty uint64                  `yaml:"MIN_ANCHOR_POW_BLOCK_DIFFICULTY" spec:"true"` // MinAnchorPowBlockDifficulty specifies the target chain difficulty at the time of the merge.
	TransitionTotalDifficulty   uint64                  `yaml:"TRANSITION_TOTAL_DIFFICULTY" spec:"true"`     // TransitionTotalDifficulty is part of the experimental merge spec. This value is not used (yet) and is expected to be a uint256.
>>>>>>> ebedf481

	// Weak subjectivity values.
	SafetyDecay uint64 // SafetyDecay is defined as the loss in the 1/3 consensus safety margin of the casper FFG mechanism.

	// New values introduced in Altair hard fork 1.
	// Participation flag indices.
	TimelySourceFlagIndex uint8 `yaml:"TIMELY_SOURCE_FLAG_INDEX" spec:"true"` // TimelySourceFlagIndex is the source flag position of the participation bits.
	TimelyTargetFlagIndex uint8 `yaml:"TIMELY_TARGET_FLAG_INDEX" spec:"true"` // TimelyTargetFlagIndex is the target flag position of the participation bits.
	TimelyHeadFlagIndex   uint8 `yaml:"TIMELY_HEAD_FLAG_INDEX" spec:"true"`   // TimelyHeadFlagIndex is the head flag position of the participation bits.

	// Incentivization weights.
	TimelySourceWeight uint64 `yaml:"TIMELY_SOURCE_WEIGHT" spec:"true"` // TimelySourceWeight is the factor of how much source rewards receives.
	TimelyTargetWeight uint64 `yaml:"TIMELY_TARGET_WEIGHT" spec:"true"` // TimelyTargetWeight is the factor of how much target rewards receives.
	TimelyHeadWeight   uint64 `yaml:"TIMELY_HEAD_WEIGHT" spec:"true"`   // TimelyHeadWeight is the factor of how much head rewards receives.
	SyncRewardWeight   uint64 `yaml:"SYNC_REWARD_WEIGHT" spec:"true"`   // SyncRewardWeight is the factor of how much sync committee rewards receives.
	WeightDenominator  uint64 `yaml:"WEIGHT_DENOMINATOR" spec:"true"`   // WeightDenominator accounts for total rewards denomination.
	ProposerWeight     uint64 `yaml:"PROPOSER_WEIGHT" spec:"true"`      // ProposerWeight is the factor of how much proposer rewards receives.

	// Validator related.
	TargetAggregatorsPerSyncSubcommittee uint64 `yaml:"TARGET_AGGREGATORS_PER_SYNC_SUBCOMMITTEE" spec:"true"` // TargetAggregatorsPerSyncSubcommittee for aggregating in sync committee.
	SyncCommitteeSubnetCount             uint64 `yaml:"SYNC_COMMITTEE_SUBNET_COUNT" spec:"true"`              // SyncCommitteeSubnetCount for sync committee subnet count.

	// Misc.
	SyncCommitteeSize            uint64      `yaml:"SYNC_COMMITTEE_SIZE" spec:"true"`              // SyncCommitteeSize for light client sync committee size.
	InactivityScoreBias          uint64      `yaml:"INACTIVITY_SCORE_BIAS" spec:"true"`            // InactivityScoreBias for calculating score bias penalties during inactivity
	InactivityScoreRecoveryRate  uint64      `yaml:"INACTIVITY_SCORE_RECOVERY_RATE" spec:"true"`   // InactivityScoreRecoveryRate for recovering score bias penalties during inactivity.
	EpochsPerSyncCommitteePeriod types.Epoch `yaml:"EPOCHS_PER_SYNC_COMMITTEE_PERIOD" spec:"true"` // EpochsPerSyncCommitteePeriod defines how many epochs per sync committee period.

	// Updated Altair penalty values. This moves penalty parameters toward their final, maximum security values.
	// Note: We do not override previous configuration values but instead creates new values and replaces usage throughout.
	InactivityPenaltyQuotientAltair      uint64 `yaml:"INACTIVITY_PENALTY_QUOTIENT_ALTAIR" spec:"true"`      // InactivityPenaltyQuotientAltair for penalties during inactivity post Altair hard fork.
	MinSlashingPenaltyQuotientAltair     uint64 `yaml:"MIN_SLASHING_PENALTY_QUOTIENT_ALTAIR" spec:"true"`    // MinSlashingPenaltyQuotientAltair for slashing penalties post Altair hard fork.
	ProportionalSlashingMultiplierAltair uint64 `yaml:"PROPORTIONAL_SLASHING_MULTIPLIER_ALTAIR" spec:"true"` // ProportionalSlashingMultiplierAltair for slashing penalties' multiplier post Alair hard fork.
	MinSlashingPenaltyQuotientMerge      uint64 `yaml:"MIN_SLASHING_PENALTY_QUOTIENT_MERGE" spec:"true"`     // MinSlashingPenaltyQuotientMerge for slashing penalties post Merge hard fork.
	ProportionalSlashingMultiplierMerge  uint64 `yaml:"PROPORTIONAL_SLASHING_MULTIPLIER_MERGE" spec:"true"`  // ProportionalSlashingMultiplierMerge for slashing penalties' multiplier post Merge hard fork.

	// Merge.
	EnabledMerge                     bool           // EnabledMerge is true if merge feature is enabled.
	MaxTransactionsPerPayload        uint64         `yaml:"MAX_TRANSACTIONS_PER_PAYLOAD" spec:"true"`         // MaxTransactionsPerPayload of beacon chain.
	MaxBytesPerTransaction           uint64         `yaml:"MAX_BYTES_PER_TRANSACTION" spec:"true"`            // MaxBytesPerTransaction of beacon chain.
	TerminalBlockHash                common.Hash    `yaml:"TERMINAL_BLOCK_HASH" spec:"true"`                  // TerminalBlockHash of beacon chain.
	TerminalBlockHashActivationEpoch types.Epoch    `yaml:"TERMINAL_BLOCK_HASH_ACTIVATION_EPOCH" spec:"true"` // TerminalBlockHashActivationEpoch of beacon chain.
	TerminalTotalDifficulty          uint64         `yaml:"TERMINAL_TOTAL_DIFFICULTY" spec:"true"`            // TerminalTotalDifficulty is part of the experimental merge spec. This value is not used (yet) and is expected to be a uint256.
	FeeRecipient                     common.Address // FeeRecipient where the transaction fee goes to.

	// Updated Merge penalty values. This moves penalty parameters toward their final, maximum security values.
	// Note: We do not override previous configuration values but instead creates new values and replaces usage throughout.
	InactivityPenaltyQuotientMerge uint64 `yaml:"INACTIVITY_PENALTY_QUOTIENT_MERGE" spec:"true"` // InactivityPenaltyQuotientMerge for penalties during inactivity post Merge hard fork.

	// Light client
	MinSyncCommitteeParticipants uint64 `yaml:"MIN_SYNC_COMMITTEE_PARTICIPANTS" spec:"true"` // MinSyncCommitteeParticipants defines the minimum amount of sync committee participants for which the light client acknowledges the signature.
}

// InitializeForkSchedule initializes the schedules forks baked into the config.
func (b *BeaconChainConfig) InitializeForkSchedule() {
	// Reset Fork Version Schedule.
	b.ForkVersionSchedule = map[[4]byte]types.Epoch{}
	// Set Genesis fork data.
	b.ForkVersionSchedule[bytesutil.ToBytes4(b.GenesisForkVersion)] = b.GenesisEpoch
	// Set Altair fork data.
	b.ForkVersionSchedule[bytesutil.ToBytes4(b.AltairForkVersion)] = b.AltairForkEpoch
	// Set Merge fork data.
	b.ForkVersionSchedule[bytesutil.ToBytes4(b.MergeForkVersion)] = b.MergeForkEpoch
}<|MERGE_RESOLUTION|>--- conflicted
+++ resolved
@@ -130,16 +130,6 @@
 	SlashingProtectionPruningEpochs types.Epoch // SlashingProtectionPruningEpochs defines a period after which all prior epochs are pruned in the validator database.
 
 	// Fork-related values.
-<<<<<<< HEAD
-	GenesisForkVersion  []byte                  `yaml:"GENESIS_FORK_VERSION" spec:"true"`  // GenesisForkVersion is used to track fork version between state transitions.
-	AltairForkVersion   []byte                  `yaml:"ALTAIR_FORK_VERSION" spec:"true"`   // AltairForkVersion is used to represent the fork version for altair.
-	AltairForkEpoch     types.Epoch             `yaml:"ALTAIR_FORK_EPOCH" spec:"true"`     // AltairForkEpoch is used to represent the assigned fork epoch for altair.
-	MergeForkVersion    []byte                  `yaml:"MERGE_FORK_VERSION" spec:"true"`    // MergeForkVersion is used to represent the fork version for the merge.
-	MergeForkEpoch      types.Epoch             `yaml:"MERGE_FORK_EPOCH" spec:"true"`      // MergeForkEpoch is used to represent the assigned fork epoch for the merge.
-	ShardingForkVersion []byte                  `yaml:"SHARDING_FORK_VERSION" spec:"true"` // ShardingForkVersion is used to represent the fork version for sharding.
-	ShardingForkEpoch   types.Epoch             `yaml:"SHARDING_FORK_EPOCH" spec:"true"`   // ShardingForkEpoch is used to represent the assigned fork epoch for sharding.
-	ForkVersionSchedule map[[4]byte]types.Epoch // Schedule of fork epochs by version.
-=======
 	GenesisForkVersion          []byte                  `yaml:"GENESIS_FORK_VERSION" spec:"true"`   // GenesisForkVersion is used to track fork version between state transitions.
 	AltairForkVersion           []byte                  `yaml:"ALTAIR_FORK_VERSION" spec:"true"`    // AltairForkVersion is used to represent the fork version for altair.
 	AltairForkEpoch             types.Epoch             `yaml:"ALTAIR_FORK_EPOCH" spec:"true"`      // AltairForkEpoch is used to represent the assigned fork epoch for altair.
@@ -150,7 +140,6 @@
 	ForkVersionSchedule         map[[4]byte]types.Epoch // Schedule of fork epochs by version.
 	MinAnchorPowBlockDifficulty uint64                  `yaml:"MIN_ANCHOR_POW_BLOCK_DIFFICULTY" spec:"true"` // MinAnchorPowBlockDifficulty specifies the target chain difficulty at the time of the merge.
 	TransitionTotalDifficulty   uint64                  `yaml:"TRANSITION_TOTAL_DIFFICULTY" spec:"true"`     // TransitionTotalDifficulty is part of the experimental merge spec. This value is not used (yet) and is expected to be a uint256.
->>>>>>> ebedf481
 
 	// Weak subjectivity values.
 	SafetyDecay uint64 // SafetyDecay is defined as the loss in the 1/3 consensus safety margin of the casper FFG mechanism.
@@ -213,5 +202,5 @@
 	// Set Altair fork data.
 	b.ForkVersionSchedule[bytesutil.ToBytes4(b.AltairForkVersion)] = b.AltairForkEpoch
 	// Set Merge fork data.
-	b.ForkVersionSchedule[bytesutil.ToBytes4(b.MergeForkVersion)] = b.MergeForkEpoch
+	b.ForkVersionSchedule[bytesutil.ToBytes4(b.BellatrixForkVersion)] = b.BellatrixForkEpoch
 }