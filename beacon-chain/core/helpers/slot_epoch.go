--- conflicted
+++ resolved
@@ -208,21 +208,13 @@
 // Spec code:
 // def compute_sync_committee_period(epoch: Epoch) -> uint64:
 //    return epoch // EPOCHS_PER_SYNC_COMMITTEE_PERIOD
-<<<<<<< HEAD
 func SyncCommitteePeriod(epoch types.Epoch) uint64 {
 	return uint64(epoch / params.BeaconConfig().EpochsPerSyncCommitteePeriod)
-=======
-func SyncCommitteePeriod(e types.Epoch) uint64 {
-	return uint64(e / params.BeaconConfig().EpochsPerSyncCommitteePeriod)
->>>>>>> 2d10bcf1
 }
 
 // SyncCommitteePeriodStartEpoch returns the start epoch of a sync committee period.
 func SyncCommitteePeriodStartEpoch(e types.Epoch) (types.Epoch, error) {
-<<<<<<< HEAD
-=======
 	// Overflow is impossible here because of division of `EPOCHS_PER_SYNC_COMMITTEE_PERIOD`.
->>>>>>> 2d10bcf1
 	startEpoch, overflow := math2.SafeMul(SyncCommitteePeriod(e), uint64(params.BeaconConfig().EpochsPerSyncCommitteePeriod))
 	if overflow {
 		return 0, errors.New("start epoch calculation overflow")
