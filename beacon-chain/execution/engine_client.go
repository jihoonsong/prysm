--- conflicted
+++ resolved
@@ -322,7 +322,6 @@
 	return result, handleRPCError(err)
 }
 
-<<<<<<< HEAD
 // GetBlobsBundle calls the engine_getBlobsV1 method via JSON-RPC.
 func (s *Service) GetBlobsBundle(ctx context.Context, payloadId [8]byte) (*pb.BlobsBundle, error) {
 	ctx, span := trace.StartSpan(ctx, "powchain.engine-api-client.GetBlobsBundle")
@@ -334,7 +333,8 @@
 	result := &pb.BlobsBundle{}
 	err := s.rpcClient.CallContext(ctx, result, GetBlobsBundleMethod, pb.PayloadIDBytes(payloadId))
 	return result, handleRPCError(err)
-=======
+}
+
 // ExecutionBlocksByHashes fetches a batch of execution engine blocks by hash by calling
 // eth_blockByHash via JSON-RPC.
 func (s *Service) ExecutionBlocksByHashes(ctx context.Context, hashes []common.Hash, withTxs bool) ([]*pb.ExecutionBlock, error) {
@@ -370,7 +370,6 @@
 		}
 	}
 	return execBlks, nil
->>>>>>> b787fd87
 }
 
 // ReconstructFullBellatrixBlock takes in a blinded beacon block and reconstructs
