package types

import (
	"github.com/prysmaticlabs/prysm/v5/config/params"
	"github.com/prysmaticlabs/prysm/v5/consensus-types/blocks"
	"github.com/prysmaticlabs/prysm/v5/consensus-types/interfaces"
	"github.com/prysmaticlabs/prysm/v5/consensus-types/wrapper"
	"github.com/prysmaticlabs/prysm/v5/encoding/bytesutil"
	enginev1 "github.com/prysmaticlabs/prysm/v5/proto/engine/v1"
	ethpb "github.com/prysmaticlabs/prysm/v5/proto/prysm/v1alpha1"
	"github.com/prysmaticlabs/prysm/v5/proto/prysm/v1alpha1/metadata"
)

func init() {
	// Initialize data maps.
	InitializeDataMaps()
}

// This file provides a mapping of fork version to the respective data type. This is
// to allow any service to appropriately use the correct data type with a provided
// fork-version.

var (
	// BlockMap maps the fork-version to the underlying data type for that
	// particular fork period.
	BlockMap map[[4]byte]func() (interfaces.ReadOnlySignedBeaconBlock, error)
	// MetaDataMap maps the fork-version to the underlying data type for that
	// particular fork period.
	MetaDataMap             map[[4]byte]func() metadata.Metadata
	AttestationMap          map[[4]byte]func() (ethpb.Att, error)
	AggregateAttestationMap map[[4]byte]func() (ethpb.SignedAggregateAttAndProof, error)
)

// InitializeDataMaps initializes all the relevant object maps. This function is called to
// reset maps and reinitialize them.
func InitializeDataMaps() {
	// Reset our block map.
	BlockMap = map[[4]byte]func() (interfaces.ReadOnlySignedBeaconBlock, error){
		bytesutil.ToBytes4(params.BeaconConfig().GenesisForkVersion): func() (interfaces.ReadOnlySignedBeaconBlock, error) {
			return blocks.NewSignedBeaconBlock(
				&ethpb.SignedBeaconBlock{Block: &ethpb.BeaconBlock{Body: &ethpb.BeaconBlockBody{}}},
			)
		},
		bytesutil.ToBytes4(params.BeaconConfig().AltairForkVersion): func() (interfaces.ReadOnlySignedBeaconBlock, error) {
			return blocks.NewSignedBeaconBlock(
				&ethpb.SignedBeaconBlockAltair{Block: &ethpb.BeaconBlockAltair{Body: &ethpb.BeaconBlockBodyAltair{}}},
			)
		},
		bytesutil.ToBytes4(params.BeaconConfig().BellatrixForkVersion): func() (interfaces.ReadOnlySignedBeaconBlock, error) {
			return blocks.NewSignedBeaconBlock(
				&ethpb.SignedBeaconBlockBellatrix{Block: &ethpb.BeaconBlockBellatrix{Body: &ethpb.BeaconBlockBodyBellatrix{ExecutionPayload: &enginev1.ExecutionPayload{}}}},
			)
		},
		bytesutil.ToBytes4(params.BeaconConfig().CapellaForkVersion): func() (interfaces.ReadOnlySignedBeaconBlock, error) {
			return blocks.NewSignedBeaconBlock(
				&ethpb.SignedBeaconBlockCapella{Block: &ethpb.BeaconBlockCapella{Body: &ethpb.BeaconBlockBodyCapella{ExecutionPayload: &enginev1.ExecutionPayloadCapella{}}}},
			)
		},
		bytesutil.ToBytes4(params.BeaconConfig().DenebForkVersion): func() (interfaces.ReadOnlySignedBeaconBlock, error) {
			return blocks.NewSignedBeaconBlock(
				&ethpb.SignedBeaconBlockDeneb{Block: &ethpb.BeaconBlockDeneb{Body: &ethpb.BeaconBlockBodyDeneb{ExecutionPayload: &enginev1.ExecutionPayloadDeneb{}}}},
			)
		},
		bytesutil.ToBytes4(params.BeaconConfig().ElectraForkVersion): func() (interfaces.ReadOnlySignedBeaconBlock, error) {
			return blocks.NewSignedBeaconBlock(
				&ethpb.SignedBeaconBlockElectra{Block: &ethpb.BeaconBlockElectra{Body: &ethpb.BeaconBlockBodyElectra{ExecutionPayload: &enginev1.ExecutionPayloadElectra{}}}},
			)
		},
	}

	// Reset our metadata map.
	MetaDataMap = map[[4]byte]func() metadata.Metadata{
		bytesutil.ToBytes4(params.BeaconConfig().GenesisForkVersion): func() metadata.Metadata {
			return wrapper.WrappedMetadataV0(&ethpb.MetaDataV0{})
		},
		bytesutil.ToBytes4(params.BeaconConfig().AltairForkVersion): func() metadata.Metadata {
			return wrapper.WrappedMetadataV1(&ethpb.MetaDataV1{})
		},
		bytesutil.ToBytes4(params.BeaconConfig().BellatrixForkVersion): func() metadata.Metadata {
			return wrapper.WrappedMetadataV1(&ethpb.MetaDataV1{})
		},
		bytesutil.ToBytes4(params.BeaconConfig().CapellaForkVersion): func() metadata.Metadata {
			return wrapper.WrappedMetadataV1(&ethpb.MetaDataV1{})
		},
		bytesutil.ToBytes4(params.BeaconConfig().DenebForkVersion): func() metadata.Metadata {
			return wrapper.WrappedMetadataV1(&ethpb.MetaDataV1{})
		},
		bytesutil.ToBytes4(params.BeaconConfig().ElectraForkVersion): func() metadata.Metadata {
			return wrapper.WrappedMetadataV1(&ethpb.MetaDataV1{})
		},
<<<<<<< HEAD
=======
	}

	AttestationMap = map[[4]byte]func() (ethpb.Att, error){
		bytesutil.ToBytes4(params.BeaconConfig().GenesisForkVersion): func() (ethpb.Att, error) {
			return &ethpb.Attestation{}, nil
		},
		bytesutil.ToBytes4(params.BeaconConfig().AltairForkVersion): func() (ethpb.Att, error) {
			return &ethpb.Attestation{}, nil
		},
		bytesutil.ToBytes4(params.BeaconConfig().BellatrixForkVersion): func() (ethpb.Att, error) {
			return &ethpb.Attestation{}, nil
		},
		bytesutil.ToBytes4(params.BeaconConfig().CapellaForkVersion): func() (ethpb.Att, error) {
			return &ethpb.Attestation{}, nil
		},
		bytesutil.ToBytes4(params.BeaconConfig().DenebForkVersion): func() (ethpb.Att, error) {
			return &ethpb.Attestation{}, nil
		},
		bytesutil.ToBytes4(params.BeaconConfig().ElectraForkVersion): func() (ethpb.Att, error) {
			return &ethpb.AttestationElectra{}, nil
		},
	}

	AggregateAttestationMap = map[[4]byte]func() (ethpb.SignedAggregateAttAndProof, error){
		bytesutil.ToBytes4(params.BeaconConfig().GenesisForkVersion): func() (ethpb.SignedAggregateAttAndProof, error) {
			return &ethpb.SignedAggregateAttestationAndProof{}, nil
		},
		bytesutil.ToBytes4(params.BeaconConfig().AltairForkVersion): func() (ethpb.SignedAggregateAttAndProof, error) {
			return &ethpb.SignedAggregateAttestationAndProof{}, nil
		},
		bytesutil.ToBytes4(params.BeaconConfig().BellatrixForkVersion): func() (ethpb.SignedAggregateAttAndProof, error) {
			return &ethpb.SignedAggregateAttestationAndProof{}, nil
		},
		bytesutil.ToBytes4(params.BeaconConfig().CapellaForkVersion): func() (ethpb.SignedAggregateAttAndProof, error) {
			return &ethpb.SignedAggregateAttestationAndProof{}, nil
		},
		bytesutil.ToBytes4(params.BeaconConfig().DenebForkVersion): func() (ethpb.SignedAggregateAttAndProof, error) {
			return &ethpb.SignedAggregateAttestationAndProof{}, nil
		},
		bytesutil.ToBytes4(params.BeaconConfig().ElectraForkVersion): func() (ethpb.SignedAggregateAttAndProof, error) {
			return &ethpb.SignedAggregateAttestationAndProofElectra{}, nil
		},
>>>>>>> 2b434833
	}
}<|MERGE_RESOLUTION|>--- conflicted
+++ resolved
@@ -88,8 +88,6 @@
 		bytesutil.ToBytes4(params.BeaconConfig().ElectraForkVersion): func() metadata.Metadata {
 			return wrapper.WrappedMetadataV1(&ethpb.MetaDataV1{})
 		},
-<<<<<<< HEAD
-=======
 	}
 
 	AttestationMap = map[[4]byte]func() (ethpb.Att, error){
@@ -132,6 +130,5 @@
 		bytesutil.ToBytes4(params.BeaconConfig().ElectraForkVersion): func() (ethpb.SignedAggregateAttAndProof, error) {
 			return &ethpb.SignedAggregateAttestationAndProofElectra{}, nil
 		},
->>>>>>> 2b434833
 	}
 }