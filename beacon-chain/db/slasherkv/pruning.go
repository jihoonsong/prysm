package slasherkv

import (
	"bytes"
	"context"
	"encoding/binary"

	fssz "github.com/ferranbt/fastssz"
	types "github.com/prysmaticlabs/eth2-types"
	"github.com/prysmaticlabs/prysm/beacon-chain/core/helpers"
	bolt "go.etcd.io/bbolt"
)

// PruneAttestationsAtEpoch deletes all attestations from the slasher DB with target epoch
// less than or equal to the specified epoch.
func (s *Store) PruneAttestationsAtEpoch(
	ctx context.Context, maxEpoch types.Epoch,
) (numPruned uint, err error) {
	// We can prune everything less than the current epoch - history length.
	encodedEndPruneEpoch := fssz.MarshalUint64([]byte{}, uint64(maxEpoch))

	// We retrieve the lowest stored epoch in the attestations bucket.
	var lowestEpoch types.Epoch
	var hasData bool
	if err = s.db.View(func(tx *bolt.Tx) error {
		bkt := tx.Bucket(attestationDataRootsBucket)
		c := bkt.Cursor()
		k, _ := c.First()
		if k == nil {
			return nil
		}
		hasData = true
		lowestEpoch = types.Epoch(binary.LittleEndian.Uint64(k))
		return nil
	}); err != nil {
		return
	}

	// If there is no data stored, just exit early.
	if !hasData {
		return
	}

	// If the lowest epoch is greater than the end pruning epoch,
	// there is nothing to prune, so we return early.
	if lowestEpoch > maxEpoch {
		log.Debugf("Lowest epoch %d is > pruning epoch %d, nothing to prune", lowestEpoch, maxEpoch)
		return
	}

	if err = s.db.Update(func(tx *bolt.Tx) error {
		signingRootsBkt := tx.Bucket(attestationDataRootsBucket)
		attRecordsBkt := tx.Bucket(attestationRecordsBucket)
		c := signingRootsBkt.Cursor()

		// We begin a pruning iteration starting from the first item in the bucket.
		for k, v := c.First(); k != nil; k, v = c.Next() {
			// We check the epoch from the current key in the database.
			// If we have hit an epoch that is greater than the end epoch of the pruning process,
			// we then completely exit the process as we are done.
			if uint64PrefixGreaterThan(k, encodedEndPruneEpoch) {
				return nil
			}

			// Attestation in the database look like this:
			//  (target_epoch ++ _) => encode(attestation)
			// so it is possible we have a few adjacent objects that have the same slot, such as
			//  (target_epoch = 3 ++ _) => encode(attestation)
			if err := signingRootsBkt.Delete(k); err != nil {
				return err
			}
			if err := attRecordsBkt.Delete(v); err != nil {
				return err
			}
			slasherAttestationsPrunedTotal.Inc()
			numPruned++
		}
		return nil
	}); err != nil {
		return
	}
	return
}

// PruneProposalsAtEpoch deletes all proposals from the slasher DB with epoch
// less than or equal to the specified epoch.
func (s *Store) PruneProposalsAtEpoch(
	ctx context.Context, maxEpoch types.Epoch,
) (numPruned uint, err error) {
	var endPruneSlot types.Slot
<<<<<<< HEAD
	endPruneSlot, err = helpers.StartSlot(maxEpoch)
=======
	endPruneSlot, err = helpers.EndSlot(maxEpoch)
>>>>>>> 9668ab0f
	if err != nil {
		return
	}
	encodedEndPruneSlot := fssz.MarshalUint64([]byte{}, uint64(endPruneSlot))

	// We retrieve the lowest stored slot in the proposals bucket.
	var lowestSlot types.Slot
	var hasData bool
	if err = s.db.View(func(tx *bolt.Tx) error {
		proposalBkt := tx.Bucket(proposalRecordsBucket)
		c := proposalBkt.Cursor()
		k, _ := c.First()
		if k == nil {
			return nil
		}
		hasData = true
		lowestSlot = slotFromProposalKey(k)
		return nil
	}); err != nil {
		return
	}

	// If there is no data stored, just exit early.
	if !hasData {
		return
	}

	// If the lowest slot is greater than the end pruning slot,
	// there is nothing to prune, so we return early.
	if lowestSlot > endPruneSlot {
		log.Debugf("Lowest slot %d is > pruning slot %d, nothing to prune", lowestSlot, endPruneSlot)
		return
	}

	if err = s.db.Update(func(tx *bolt.Tx) error {
		proposalBkt := tx.Bucket(proposalRecordsBucket)
		c := proposalBkt.Cursor()
		// We begin a pruning iteration starting from the first item in the bucket.
		for k, _ := c.First(); k != nil; k, _ = c.Next() {
			// We check the slot from the current key in the database.
			// If we have hit a slot that is greater than the end slot of the pruning process,
			// we then completely exit the process as we are done.
			if uint64PrefixGreaterThan(k, encodedEndPruneSlot) {
				return nil
			}
			// Proposals in the database look like this:
			//  (slot ++ validatorIndex) => encode(proposal)
			// so it is possible we have a few adjacent objects that have the same slot, such as
			//  (slot = 3 ++ validatorIndex = 0) => ...
			//  (slot = 3 ++ validatorIndex = 1) => ...
			//  (slot = 3 ++ validatorIndex = 2) => ...
			if err := proposalBkt.Delete(k); err != nil {
				return err
			}
			slasherProposalsPrunedTotal.Inc()
			numPruned++
		}
		return nil
	}); err != nil {
		return
	}
	return
}

func slotFromProposalKey(key []byte) types.Slot {
	return types.Slot(binary.LittleEndian.Uint64(key[:8]))
}

func uint64PrefixGreaterThan(key, lessThan []byte) bool {
	enc := key[:8]
	return bytes.Compare(enc, lessThan) > 0
}<|MERGE_RESOLUTION|>--- conflicted
+++ resolved
@@ -88,11 +88,7 @@
 	ctx context.Context, maxEpoch types.Epoch,
 ) (numPruned uint, err error) {
 	var endPruneSlot types.Slot
-<<<<<<< HEAD
-	endPruneSlot, err = helpers.StartSlot(maxEpoch)
-=======
 	endPruneSlot, err = helpers.EndSlot(maxEpoch)
->>>>>>> 9668ab0f
 	if err != nil {
 		return
 	}
