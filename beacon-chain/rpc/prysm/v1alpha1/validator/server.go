// Package validator defines a gRPC validator service implementation, providing
// critical endpoints for validator clients to submit blocks/attestations to the
// beacon node, receive assignments, and more.
package validator

import (
	"context"
	"time"

	"github.com/pkg/errors"
	"github.com/prysmaticlabs/prysm/beacon-chain/blockchain"
	"github.com/prysmaticlabs/prysm/beacon-chain/cache"
	"github.com/prysmaticlabs/prysm/beacon-chain/cache/depositcache"
	"github.com/prysmaticlabs/prysm/beacon-chain/core/feed"
	blockfeed "github.com/prysmaticlabs/prysm/beacon-chain/core/feed/block"
	opfeed "github.com/prysmaticlabs/prysm/beacon-chain/core/feed/operation"
	statefeed "github.com/prysmaticlabs/prysm/beacon-chain/core/feed/state"
	"github.com/prysmaticlabs/prysm/beacon-chain/core/signing"
	"github.com/prysmaticlabs/prysm/beacon-chain/db"
	"github.com/prysmaticlabs/prysm/beacon-chain/operations/attestations"
	"github.com/prysmaticlabs/prysm/beacon-chain/operations/slashings"
	"github.com/prysmaticlabs/prysm/beacon-chain/operations/synccommittee"
	"github.com/prysmaticlabs/prysm/beacon-chain/operations/voluntaryexits"
	"github.com/prysmaticlabs/prysm/beacon-chain/p2p"
	"github.com/prysmaticlabs/prysm/beacon-chain/powchain"
<<<<<<< HEAD
	v1 "github.com/prysmaticlabs/prysm/beacon-chain/powchain/engine-api-client/v1"
=======
	enginev1 "github.com/prysmaticlabs/prysm/beacon-chain/powchain/engine-api-client/v1"
>>>>>>> 69618d15
	"github.com/prysmaticlabs/prysm/beacon-chain/state/stategen"
	"github.com/prysmaticlabs/prysm/beacon-chain/sync"
	"github.com/prysmaticlabs/prysm/config/params"
	"github.com/prysmaticlabs/prysm/encoding/bytesutil"
	"github.com/prysmaticlabs/prysm/network/forks"
	ethpb "github.com/prysmaticlabs/prysm/proto/prysm/v1alpha1"
	"google.golang.org/grpc/codes"
	"google.golang.org/grpc/status"
	"google.golang.org/protobuf/types/known/emptypb"
)

// Server defines a server implementation of the gRPC Validator service,
// providing RPC endpoints for obtaining validator assignments per epoch, the slots
// and committees in which particular validators need to perform their responsibilities,
// and more.
type Server struct {
	Ctx                    context.Context
	AttestationCache       *cache.AttestationCache
	HeadFetcher            blockchain.HeadFetcher
	ForkFetcher            blockchain.ForkFetcher
	FinalizationFetcher    blockchain.FinalizationFetcher
	TimeFetcher            blockchain.TimeFetcher
	BlockFetcher           powchain.POWBlockFetcher
	DepositFetcher         depositcache.DepositFetcher
	ChainStartFetcher      powchain.ChainStartFetcher
	Eth1InfoFetcher        powchain.ChainInfoFetcher
	SyncChecker            sync.Checker
	StateNotifier          statefeed.Notifier
	BlockNotifier          blockfeed.Notifier
	P2P                    p2p.Broadcaster
	AttPool                attestations.Pool
	SlashingsPool          slashings.PoolManager
	ExitPool               voluntaryexits.PoolManager
	SyncCommitteePool      synccommittee.Pool
	BlockReceiver          blockchain.BlockReceiver
	MockEth1Votes          bool
	Eth1BlockFetcher       powchain.POWBlockFetcher
	PendingDepositsFetcher depositcache.PendingDepositsFetcher
	OperationNotifier      opfeed.Notifier
	StateGen               stategen.StateManager
<<<<<<< HEAD
	ExecutionEngineCaller  v1.Caller
	BeaconDB               db.HeadAccessDatabase
=======
	ExecutionEngineCaller  enginev1.Caller
>>>>>>> 69618d15
}

// WaitForActivation checks if a validator public key exists in the active validator registry of the current
// beacon state, if not, then it creates a stream which listens for canonical states which contain
// the validator with the public key as an active validator record.
func (vs *Server) WaitForActivation(req *ethpb.ValidatorActivationRequest, stream ethpb.BeaconNodeValidator_WaitForActivationServer) error {
	activeValidatorExists, validatorStatuses, err := vs.activationStatus(stream.Context(), req.PublicKeys)
	if err != nil {
		return status.Errorf(codes.Internal, "Could not fetch validator status: %v", err)
	}
	res := &ethpb.ValidatorActivationResponse{
		Statuses: validatorStatuses,
	}
	if activeValidatorExists {
		return stream.Send(res)
	}
	if err := stream.Send(res); err != nil {
		return status.Errorf(codes.Internal, "Could not send response over stream: %v", err)
	}

	for {
		select {
		// Pinging every slot for activation.
		case <-time.After(time.Duration(params.BeaconConfig().SecondsPerSlot) * time.Second):
			activeValidatorExists, validatorStatuses, err := vs.activationStatus(stream.Context(), req.PublicKeys)
			if err != nil {
				return status.Errorf(codes.Internal, "Could not fetch validator status: %v", err)
			}
			res := &ethpb.ValidatorActivationResponse{
				Statuses: validatorStatuses,
			}
			if activeValidatorExists {
				return stream.Send(res)
			}
			if err := stream.Send(res); err != nil {
				return status.Errorf(codes.Internal, "Could not send response over stream: %v", err)
			}
		case <-stream.Context().Done():
			return status.Error(codes.Canceled, "Stream context canceled")
		case <-vs.Ctx.Done():
			return status.Error(codes.Canceled, "RPC context canceled")
		}
	}
}

// ValidatorIndex is called by a validator to get its index location in the beacon state.
func (vs *Server) ValidatorIndex(ctx context.Context, req *ethpb.ValidatorIndexRequest) (*ethpb.ValidatorIndexResponse, error) {
	st, err := vs.HeadFetcher.HeadState(ctx)
	if err != nil {
		return nil, status.Errorf(codes.Internal, "Could not determine head state: %v", err)
	}
	index, ok := st.ValidatorIndexByPubkey(bytesutil.ToBytes48(req.PublicKey))
	if !ok {
		return nil, status.Errorf(codes.Internal, "Could not find validator index for public key %#x not found", req.PublicKey)
	}

	return &ethpb.ValidatorIndexResponse{Index: index}, nil
}

// DomainData fetches the current domain version information from the beacon state.
func (vs *Server) DomainData(_ context.Context, request *ethpb.DomainRequest) (*ethpb.DomainResponse, error) {
	fork, err := forks.Fork(request.Epoch)
	if err != nil {
		return nil, err
	}
	headGenesisValidatorsRoot := vs.HeadFetcher.HeadGenesisValidatorsRoot()
	dv, err := signing.Domain(fork, request.Epoch, bytesutil.ToBytes4(request.Domain), headGenesisValidatorsRoot[:])
	if err != nil {
		return nil, err
	}
	return &ethpb.DomainResponse{
		SignatureDomain: dv,
	}, nil
}

// CanonicalHead of the current beacon chain. This method is requested on-demand
// by a validator when it is their time to propose or attest.
func (vs *Server) CanonicalHead(ctx context.Context, _ *emptypb.Empty) (*ethpb.SignedBeaconBlock, error) {
	headBlk, err := vs.HeadFetcher.HeadBlock(ctx)
	if err != nil {
		return nil, status.Errorf(codes.Internal, "Could not get head block: %v", err)
	}
	b, err := headBlk.PbPhase0Block()
	if err != nil {
		return nil, status.Errorf(codes.Internal, "Could not get head block: %v", err)
	}
	return b, nil
}

// WaitForChainStart queries the logs of the Deposit Contract in order to verify the beacon chain
// has started its runtime and validators begin their responsibilities. If it has not, it then
// subscribes to an event stream triggered by the powchain service whenever the ChainStart log does
// occur in the Deposit Contract on ETH 1.0.
func (vs *Server) WaitForChainStart(_ *emptypb.Empty, stream ethpb.BeaconNodeValidator_WaitForChainStartServer) error {
	head, err := vs.HeadFetcher.HeadState(stream.Context())
	if err != nil {
		return status.Errorf(codes.Internal, "Could not retrieve head state: %v", err)
	}
	if head != nil && !head.IsNil() {
		res := &ethpb.ChainStartResponse{
			Started:               true,
			GenesisTime:           head.GenesisTime(),
			GenesisValidatorsRoot: head.GenesisValidatorsRoot(),
		}
		return stream.Send(res)
	}

	stateChannel := make(chan *feed.Event, 1)
	stateSub := vs.StateNotifier.StateFeed().Subscribe(stateChannel)
	defer stateSub.Unsubscribe()
	for {
		select {
		case event := <-stateChannel:
			if event.Type == statefeed.Initialized {
				data, ok := event.Data.(*statefeed.InitializedData)
				if !ok {
					return errors.New("event data is not type *statefeed.InitializedData")
				}
				log.WithField("starttime", data.StartTime).Debug("Received chain started event")
				log.Debug("Sending genesis time notification to connected validator clients")
				res := &ethpb.ChainStartResponse{
					Started:               true,
					GenesisTime:           uint64(data.StartTime.Unix()),
					GenesisValidatorsRoot: data.GenesisValidatorsRoot,
				}
				return stream.Send(res)
			}
		case <-stateSub.Err():
			return status.Error(codes.Aborted, "Subscriber closed, exiting goroutine")
		case <-vs.Ctx.Done():
			return status.Error(codes.Canceled, "Context canceled")
		}
	}
}<|MERGE_RESOLUTION|>--- conflicted
+++ resolved
@@ -23,11 +23,7 @@
 	"github.com/prysmaticlabs/prysm/beacon-chain/operations/voluntaryexits"
 	"github.com/prysmaticlabs/prysm/beacon-chain/p2p"
 	"github.com/prysmaticlabs/prysm/beacon-chain/powchain"
-<<<<<<< HEAD
-	v1 "github.com/prysmaticlabs/prysm/beacon-chain/powchain/engine-api-client/v1"
-=======
 	enginev1 "github.com/prysmaticlabs/prysm/beacon-chain/powchain/engine-api-client/v1"
->>>>>>> 69618d15
 	"github.com/prysmaticlabs/prysm/beacon-chain/state/stategen"
 	"github.com/prysmaticlabs/prysm/beacon-chain/sync"
 	"github.com/prysmaticlabs/prysm/config/params"
@@ -68,12 +64,8 @@
 	PendingDepositsFetcher depositcache.PendingDepositsFetcher
 	OperationNotifier      opfeed.Notifier
 	StateGen               stategen.StateManager
-<<<<<<< HEAD
-	ExecutionEngineCaller  v1.Caller
 	BeaconDB               db.HeadAccessDatabase
-=======
 	ExecutionEngineCaller  enginev1.Caller
->>>>>>> 69618d15
 }
 
 // WaitForActivation checks if a validator public key exists in the active validator registry of the current
