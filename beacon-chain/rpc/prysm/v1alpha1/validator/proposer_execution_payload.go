package validator

import (
	"bytes"
	"context"
	"fmt"

	"github.com/ethereum/go-ethereum/common"
	"github.com/pkg/errors"
	"github.com/prometheus/client_golang/prometheus"
	"github.com/prometheus/client_golang/prometheus/promauto"
	"github.com/prysmaticlabs/prysm/v3/beacon-chain/core/blocks"
	"github.com/prysmaticlabs/prysm/v3/beacon-chain/core/helpers"
	"github.com/prysmaticlabs/prysm/v3/beacon-chain/core/time"
	"github.com/prysmaticlabs/prysm/v3/beacon-chain/db/kv"
	"github.com/prysmaticlabs/prysm/v3/beacon-chain/state"
	fieldparams "github.com/prysmaticlabs/prysm/v3/config/fieldparams"
	"github.com/prysmaticlabs/prysm/v3/config/params"
	consensusblocks "github.com/prysmaticlabs/prysm/v3/consensus-types/blocks"
	"github.com/prysmaticlabs/prysm/v3/consensus-types/interfaces"
	payloadattribute "github.com/prysmaticlabs/prysm/v3/consensus-types/payload-attribute"
	"github.com/prysmaticlabs/prysm/v3/consensus-types/primitives"
	"github.com/prysmaticlabs/prysm/v3/encoding/bytesutil"
	enginev1 "github.com/prysmaticlabs/prysm/v3/proto/engine/v1"
	"github.com/prysmaticlabs/prysm/v3/runtime/version"
	"github.com/prysmaticlabs/prysm/v3/time/slots"
	"github.com/sirupsen/logrus"
)

var (
	// payloadIDCacheMiss tracks the number of payload ID requests that aren't present in the cache.
	payloadIDCacheMiss = promauto.NewCounter(prometheus.CounterOpts{
		Name: "payload_id_cache_miss",
		Help: "The number of payload id get requests that aren't present in the cache.",
	})
	// payloadIDCacheHit tracks the number of payload ID requests that are present in the cache.
	payloadIDCacheHit = promauto.NewCounter(prometheus.CounterOpts{
		Name: "payload_id_cache_hit",
		Help: "The number of payload id get requests that are present in the cache.",
	})
)

// This returns the execution payload of a given slot.
// The function has full awareness of pre and post merge.
// The payload is computed given the respected time of merge.
<<<<<<< HEAD
func (vs *Server) getExecutionPayload(ctx context.Context, slot types.Slot, vIdx types.ValidatorIndex, headRoot [32]byte, st state.BeaconState) (interfaces.ExecutionData, *enginev1.BlobsBundle, error) {
=======
func (vs *Server) getExecutionPayload(ctx context.Context, slot primitives.Slot, vIdx primitives.ValidatorIndex, headRoot [32]byte, st state.BeaconState) (interfaces.ExecutionData, error) {
>>>>>>> 9529c73f
	proposerID, payloadId, ok := vs.ProposerSlotIndexCache.GetProposerPayloadIDs(slot, headRoot)
	feeRecipient := params.BeaconConfig().DefaultFeeRecipient
	recipient, err := vs.BeaconDB.FeeRecipientByValidatorID(ctx, vIdx)
	switch err == nil {
	case true:
		feeRecipient = recipient
	case errors.As(err, kv.ErrNotFoundFeeRecipient):
		// If fee recipient is not found in DB and not set from beacon node CLI,
		// use the burn address.
		if feeRecipient.String() == params.BeaconConfig().EthBurnAddressHex {
			logrus.WithFields(logrus.Fields{
				"validatorIndex": vIdx,
				"burnAddress":    params.BeaconConfig().EthBurnAddressHex,
			}).Warn("Fee recipient is currently using the burn address, " +
				"you will not be rewarded transaction fees on this setting. " +
				"Please set a different eth address as the fee recipient. " +
				"Please refer to our documentation for instructions")
		}
	default:
		return nil, nil, errors.Wrap(err, "could not get fee recipient in db")
	}

	if ok && proposerID == vIdx && payloadId != [8]byte{} { // Payload ID is cache hit. Return the cached payload ID.
		var pid [8]byte
		copy(pid[:], payloadId[:])
		payloadIDCacheHit.Inc()
		payload, err := vs.ExecutionEngineCaller.GetPayload(ctx, pid, slot)
		switch {
		case err == nil:
			warnIfFeeRecipientDiffers(payload, feeRecipient)
			if slots.ToEpoch(slot) >= params.BeaconConfig().DenebForkEpoch {
				sc, err := vs.ExecutionEngineCaller.GetBlobsBundle(ctx, pid)
				if err != nil {
					return nil, nil, errors.Wrap(err, "could not get blobs bundle from execution client")
				}
				return payload, sc, nil
			}
			return payload, nil, nil
		case errors.Is(err, context.DeadlineExceeded):
		default:
			return nil, nil, errors.Wrap(err, "could not get cached payload from execution client")
		}
	}

	var parentHash []byte
	var hasTerminalBlock bool
	mergeComplete, err := blocks.IsMergeTransitionComplete(st)
	if err != nil {
		return nil, nil, err
	}

	t, err := slots.ToTime(st.GenesisTime(), slot)
	if err != nil {
		return nil, nil, err
	}
	if mergeComplete {
		header, err := st.LatestExecutionPayloadHeader()
		if err != nil {
			return nil, nil, err
		}
		parentHash = header.BlockHash()
	} else {
		if activationEpochNotReached(slot) {
			p, err := emptyPayload()
			if err != nil {
				return nil, nil, err
			}
			return p, nil, nil
		}
		parentHash, hasTerminalBlock, err = vs.getTerminalBlockHashIfExists(ctx, uint64(t.Unix()))
		if err != nil {
			return nil, nil, err
		}
		if !hasTerminalBlock {
			p, err := emptyPayload()
			if err != nil {
				return nil, nil, err
			}
			return p, nil, nil
		}
	}
	payloadIDCacheMiss.Inc()

	random, err := helpers.RandaoMix(st, time.CurrentEpoch(st))
	if err != nil {
		return nil, nil, err
	}
	finalizedBlockHash := params.BeaconConfig().ZeroHash[:]
	finalizedRoot := bytesutil.ToBytes32(st.FinalizedCheckpoint().Root)
	if finalizedRoot != [32]byte{} { // finalized root could be zeros before the first finalized block.
		finalizedBlock, err := vs.BeaconDB.Block(ctx, bytesutil.ToBytes32(st.FinalizedCheckpoint().Root))
		if err != nil {
			return nil, nil, err
		}
		if err := consensusblocks.BeaconBlockIsNil(finalizedBlock); err != nil {
			return nil, nil, err
		}
		switch finalizedBlock.Version() {
		case version.Phase0, version.Altair: // Blocks before Bellatrix don't have execution payloads. Use zeros as the hash.
		default:
			finalizedPayload, err := finalizedBlock.Block().Body().Execution()
			if err != nil {
				return nil, nil, err
			}
			finalizedBlockHash = finalizedPayload.BlockHash()
		}
	}

	f := &enginev1.ForkchoiceState{
		HeadBlockHash:      parentHash,
		SafeBlockHash:      finalizedBlockHash,
		FinalizedBlockHash: finalizedBlockHash,
	}
<<<<<<< HEAD

	p, err := payloadattribute.New(&enginev1.PayloadAttributes{
		Timestamp:             uint64(t.Unix()),
		PrevRandao:            random,
		SuggestedFeeRecipient: feeRecipient.Bytes(),
	})
	if err != nil {
		return nil, nil, err
	}
	payloadID, _, err := vs.ExecutionEngineCaller.ForkchoiceUpdated(ctx, f, p)
=======
	var attr payloadattribute.Attributer
	switch st.Version() {
	case version.Capella:
		withdrawals, err := st.ExpectedWithdrawals()
		if err != nil {
			return nil, err
		}
		attr, err = payloadattribute.New(&enginev1.PayloadAttributesV2{
			Timestamp:             uint64(t.Unix()),
			PrevRandao:            random,
			SuggestedFeeRecipient: feeRecipient.Bytes(),
			Withdrawals:           withdrawals,
		})
		if err != nil {
			return nil, err
		}
	case version.Bellatrix:
		attr, err = payloadattribute.New(&enginev1.PayloadAttributes{
			Timestamp:             uint64(t.Unix()),
			PrevRandao:            random,
			SuggestedFeeRecipient: feeRecipient.Bytes(),
		})
		if err != nil {
			return nil, err
		}
	default:
		return nil, errors.New("unknown beacon state version")
	}

	payloadID, _, err := vs.ExecutionEngineCaller.ForkchoiceUpdated(ctx, f, attr)
>>>>>>> 9529c73f
	if err != nil {
		return nil, nil, errors.Wrap(err, "could not prepare payload")
	}
	if payloadID == nil {
		return nil, nil, fmt.Errorf("nil payload with block hash: %#x", parentHash)
	}
	payload, err := vs.ExecutionEngineCaller.GetPayload(ctx, *payloadID, slot)
	if err != nil {
		return nil, nil, err
	}
	warnIfFeeRecipientDiffers(payload, feeRecipient)
	if slots.ToEpoch(slot) >= params.BeaconConfig().DenebForkEpoch {
		sc, err := vs.ExecutionEngineCaller.GetBlobsBundle(ctx, *payloadID)
		if err != nil {
			return nil, nil, errors.Wrap(err, "could not get blobs bundle from execution client")
		}
		return payload, sc, nil
	}
	return payload, nil, nil
}

// warnIfFeeRecipientDiffers logs a warning if the fee recipient in the included payload does not
// match the requested one.
func warnIfFeeRecipientDiffers(payload interfaces.ExecutionData, feeRecipient common.Address) {
	// Warn if the fee recipient is not the value we expect.
	if payload != nil && !bytes.Equal(payload.FeeRecipient(), feeRecipient[:]) {
		logrus.WithFields(logrus.Fields{
			"wantedFeeRecipient": fmt.Sprintf("%#x", feeRecipient),
			"received":           fmt.Sprintf("%#x", payload.FeeRecipient()),
		}).Warn("Fee recipient address from execution client is not what was expected. " +
			"It is possible someone has compromised your client to try and take your transaction fees")
	}
}

// This returns the valid terminal block hash with an existence bool value.
//
// Spec code:
// def get_terminal_pow_block(pow_chain: Dict[Hash32, PowBlock]) -> Optional[PowBlock]:
//
//	if TERMINAL_BLOCK_HASH != Hash32():
//	    # Terminal block hash override takes precedence over terminal total difficulty
//	    if TERMINAL_BLOCK_HASH in pow_chain:
//	        return pow_chain[TERMINAL_BLOCK_HASH]
//	    else:
//	        return None
//
//	return get_pow_block_at_terminal_total_difficulty(pow_chain)
func (vs *Server) getTerminalBlockHashIfExists(ctx context.Context, transitionTime uint64) ([]byte, bool, error) {
	terminalBlockHash := params.BeaconConfig().TerminalBlockHash
	// Terminal block hash override takes precedence over terminal total difficulty.
	if params.BeaconConfig().TerminalBlockHash != params.BeaconConfig().ZeroHash {
		exists, _, err := vs.Eth1BlockFetcher.BlockExists(ctx, terminalBlockHash)
		if err != nil {
			return nil, false, err
		}
		if !exists {
			return nil, false, nil
		}

		return terminalBlockHash.Bytes(), true, nil
	}

	return vs.ExecutionEngineCaller.GetTerminalBlockHash(ctx, transitionTime)
}

// activationEpochNotReached returns true if activation epoch has not been reach.
// Which satisfy the following conditions in spec:
//
//	  is_terminal_block_hash_set = TERMINAL_BLOCK_HASH != Hash32()
//	  is_activation_epoch_reached = get_current_epoch(state) >= TERMINAL_BLOCK_HASH_ACTIVATION_EPOCH
//	  if is_terminal_block_hash_set and not is_activation_epoch_reached:
//		return True
func activationEpochNotReached(slot primitives.Slot) bool {
	terminalBlockHashSet := bytesutil.ToBytes32(params.BeaconConfig().TerminalBlockHash.Bytes()) != [32]byte{}
	if terminalBlockHashSet {
		return params.BeaconConfig().TerminalBlockHashActivationEpoch > slots.ToEpoch(slot)
	}
	return false
}

func emptyPayload() (interfaces.ExecutionData, error) {
	return consensusblocks.WrappedExecutionPayload(&enginev1.ExecutionPayload{
		ParentHash:    make([]byte, fieldparams.RootLength),
		FeeRecipient:  make([]byte, fieldparams.FeeRecipientLength),
		StateRoot:     make([]byte, fieldparams.RootLength),
		ReceiptsRoot:  make([]byte, fieldparams.RootLength),
		LogsBloom:     make([]byte, fieldparams.LogsBloomLength),
		PrevRandao:    make([]byte, fieldparams.RootLength),
		BaseFeePerGas: make([]byte, fieldparams.RootLength),
		BlockHash:     make([]byte, fieldparams.RootLength),
	})
}<|MERGE_RESOLUTION|>--- conflicted
+++ resolved
@@ -43,11 +43,7 @@
 // This returns the execution payload of a given slot.
 // The function has full awareness of pre and post merge.
 // The payload is computed given the respected time of merge.
-<<<<<<< HEAD
-func (vs *Server) getExecutionPayload(ctx context.Context, slot types.Slot, vIdx types.ValidatorIndex, headRoot [32]byte, st state.BeaconState) (interfaces.ExecutionData, *enginev1.BlobsBundle, error) {
-=======
-func (vs *Server) getExecutionPayload(ctx context.Context, slot primitives.Slot, vIdx primitives.ValidatorIndex, headRoot [32]byte, st state.BeaconState) (interfaces.ExecutionData, error) {
->>>>>>> 9529c73f
+func (vs *Server) getExecutionPayload(ctx context.Context, slot primitives.Slot, vIdx primitives.ValidatorIndex, headRoot [32]byte, st state.BeaconState) (interfaces.ExecutionData, *enginev1.BlobsBundle, error) {
 	proposerID, payloadId, ok := vs.ProposerSlotIndexCache.GetProposerPayloadIDs(slot, headRoot)
 	feeRecipient := params.BeaconConfig().DefaultFeeRecipient
 	recipient, err := vs.BeaconDB.FeeRecipientByValidatorID(ctx, vIdx)
@@ -161,24 +157,12 @@
 		SafeBlockHash:      finalizedBlockHash,
 		FinalizedBlockHash: finalizedBlockHash,
 	}
-<<<<<<< HEAD
-
-	p, err := payloadattribute.New(&enginev1.PayloadAttributes{
-		Timestamp:             uint64(t.Unix()),
-		PrevRandao:            random,
-		SuggestedFeeRecipient: feeRecipient.Bytes(),
-	})
-	if err != nil {
-		return nil, nil, err
-	}
-	payloadID, _, err := vs.ExecutionEngineCaller.ForkchoiceUpdated(ctx, f, p)
-=======
 	var attr payloadattribute.Attributer
 	switch st.Version() {
-	case version.Capella:
+	case version.Capella, version.Deneb:
 		withdrawals, err := st.ExpectedWithdrawals()
 		if err != nil {
-			return nil, err
+			return nil, nil, err
 		}
 		attr, err = payloadattribute.New(&enginev1.PayloadAttributesV2{
 			Timestamp:             uint64(t.Unix()),
@@ -187,7 +171,7 @@
 			Withdrawals:           withdrawals,
 		})
 		if err != nil {
-			return nil, err
+			return nil, nil, err
 		}
 	case version.Bellatrix:
 		attr, err = payloadattribute.New(&enginev1.PayloadAttributes{
@@ -196,14 +180,13 @@
 			SuggestedFeeRecipient: feeRecipient.Bytes(),
 		})
 		if err != nil {
-			return nil, err
+			return nil, nil, err
 		}
 	default:
-		return nil, errors.New("unknown beacon state version")
+		return nil, nil, errors.New("unknown beacon state version")
 	}
 
 	payloadID, _, err := vs.ExecutionEngineCaller.ForkchoiceUpdated(ctx, f, attr)
->>>>>>> 9529c73f
 	if err != nil {
 		return nil, nil, errors.Wrap(err, "could not prepare payload")
 	}
