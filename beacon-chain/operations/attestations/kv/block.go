package kv

import (
	"github.com/pkg/errors"
<<<<<<< HEAD
	"github.com/prysmaticlabs/prysm/v5/consensus-types/interfaces"
)

// SaveBlockAttestation saves an block attestation in cache.
func (c *AttCaches) SaveBlockAttestation(att interfaces.Attestation) error {
	if att == nil {
		return nil
	}
	r, err := hashFn(att.GetData())
=======
	ethpb "github.com/prysmaticlabs/prysm/v5/proto/prysm/v1alpha1"
	"github.com/prysmaticlabs/prysm/v5/proto/prysm/v1alpha1/attestation"
)

// SaveBlockAttestation saves an block attestation in cache.
func (c *AttCaches) SaveBlockAttestation(att ethpb.Att) error {
	if att == nil {
		return nil
	}

	id, err := attestation.NewId(att, attestation.Data)
>>>>>>> 80e3c4d4
	if err != nil {
		return errors.Wrap(err, "could not create attestation ID")
	}

	c.blockAttLock.Lock()
	defer c.blockAttLock.Unlock()
	atts, ok := c.blockAtt[id]
	if !ok {
<<<<<<< HEAD
		atts = make([]interfaces.Attestation, 0, 1)
=======
		atts = make([]ethpb.Att, 0, 1)
>>>>>>> 80e3c4d4
	}

	// Ensure that this attestation is not already fully contained in an existing attestation.
	for _, a := range atts {
		if c, err := a.GetAggregationBits().Contains(att.GetAggregationBits()); err != nil {
			return err
		} else if c {
			return nil
		}
	}

<<<<<<< HEAD
	c.blockAtt[r] = append(atts, interfaces.CopyAttestation(att))
=======
	c.blockAtt[id] = append(atts, att.Copy())
>>>>>>> 80e3c4d4

	return nil
}

// BlockAttestations returns the block attestations in cache.
<<<<<<< HEAD
func (c *AttCaches) BlockAttestations() []interfaces.Attestation {
	atts := make([]interfaces.Attestation, 0)
=======
func (c *AttCaches) BlockAttestations() []ethpb.Att {
	atts := make([]ethpb.Att, 0)
>>>>>>> 80e3c4d4

	c.blockAttLock.RLock()
	defer c.blockAttLock.RUnlock()
	for _, att := range c.blockAtt {
		atts = append(atts, att...)
	}

	return atts
}

// DeleteBlockAttestation deletes a block attestation in cache.
<<<<<<< HEAD
func (c *AttCaches) DeleteBlockAttestation(att interfaces.Attestation) error {
	if att == nil {
		return nil
	}
	r, err := hashFn(att.GetData())
=======
func (c *AttCaches) DeleteBlockAttestation(att ethpb.Att) error {
	if att == nil {
		return nil
	}

	id, err := attestation.NewId(att, attestation.Data)
>>>>>>> 80e3c4d4
	if err != nil {
		return errors.Wrap(err, "could not create attestation ID")
	}

	c.blockAttLock.Lock()
	defer c.blockAttLock.Unlock()
	delete(c.blockAtt, id)

	return nil
}<|MERGE_RESOLUTION|>--- conflicted
+++ resolved
@@ -2,17 +2,6 @@
 
 import (
 	"github.com/pkg/errors"
-<<<<<<< HEAD
-	"github.com/prysmaticlabs/prysm/v5/consensus-types/interfaces"
-)
-
-// SaveBlockAttestation saves an block attestation in cache.
-func (c *AttCaches) SaveBlockAttestation(att interfaces.Attestation) error {
-	if att == nil {
-		return nil
-	}
-	r, err := hashFn(att.GetData())
-=======
 	ethpb "github.com/prysmaticlabs/prysm/v5/proto/prysm/v1alpha1"
 	"github.com/prysmaticlabs/prysm/v5/proto/prysm/v1alpha1/attestation"
 )
@@ -24,7 +13,6 @@
 	}
 
 	id, err := attestation.NewId(att, attestation.Data)
->>>>>>> 80e3c4d4
 	if err != nil {
 		return errors.Wrap(err, "could not create attestation ID")
 	}
@@ -33,11 +21,7 @@
 	defer c.blockAttLock.Unlock()
 	atts, ok := c.blockAtt[id]
 	if !ok {
-<<<<<<< HEAD
-		atts = make([]interfaces.Attestation, 0, 1)
-=======
 		atts = make([]ethpb.Att, 0, 1)
->>>>>>> 80e3c4d4
 	}
 
 	// Ensure that this attestation is not already fully contained in an existing attestation.
@@ -49,23 +33,14 @@
 		}
 	}
 
-<<<<<<< HEAD
-	c.blockAtt[r] = append(atts, interfaces.CopyAttestation(att))
-=======
 	c.blockAtt[id] = append(atts, att.Copy())
->>>>>>> 80e3c4d4
 
 	return nil
 }
 
 // BlockAttestations returns the block attestations in cache.
-<<<<<<< HEAD
-func (c *AttCaches) BlockAttestations() []interfaces.Attestation {
-	atts := make([]interfaces.Attestation, 0)
-=======
 func (c *AttCaches) BlockAttestations() []ethpb.Att {
 	atts := make([]ethpb.Att, 0)
->>>>>>> 80e3c4d4
 
 	c.blockAttLock.RLock()
 	defer c.blockAttLock.RUnlock()
@@ -77,20 +52,12 @@
 }
 
 // DeleteBlockAttestation deletes a block attestation in cache.
-<<<<<<< HEAD
-func (c *AttCaches) DeleteBlockAttestation(att interfaces.Attestation) error {
-	if att == nil {
-		return nil
-	}
-	r, err := hashFn(att.GetData())
-=======
 func (c *AttCaches) DeleteBlockAttestation(att ethpb.Att) error {
 	if att == nil {
 		return nil
 	}
 
 	id, err := attestation.NewId(att, attestation.Data)
->>>>>>> 80e3c4d4
 	if err != nil {
 		return errors.Wrap(err, "could not create attestation ID")
 	}
