package blockchain

import (
	"encoding/hex"
	"fmt"
	"time"

	"github.com/pkg/errors"
	"github.com/prysmaticlabs/prysm/beacon-chain/core/blocks"
	"github.com/prysmaticlabs/prysm/config/params"
	"github.com/prysmaticlabs/prysm/consensus-types/interfaces"
	"github.com/prysmaticlabs/prysm/encoding/bytesutil"
	ethpb "github.com/prysmaticlabs/prysm/proto/prysm/v1alpha1"
	"github.com/prysmaticlabs/prysm/runtime/version"
	prysmTime "github.com/prysmaticlabs/prysm/time"
	"github.com/prysmaticlabs/prysm/time/slots"
	"github.com/sirupsen/logrus"
)

var log = logrus.WithField("prefix", "blockchain")

// logs state transition related data every slot.
func logStateTransitionData(b interfaces.BeaconBlock) error {
	log := log.WithField("slot", b.Slot())
	if len(b.Body().Attestations()) > 0 {
		log = log.WithField("attestations", len(b.Body().Attestations()))
	}
	if len(b.Body().Deposits()) > 0 {
		log = log.WithField("deposits", len(b.Body().Deposits()))
	}
	if len(b.Body().AttesterSlashings()) > 0 {
		log = log.WithField("attesterSlashings", len(b.Body().AttesterSlashings()))
	}
	if len(b.Body().ProposerSlashings()) > 0 {
		log = log.WithField("proposerSlashings", len(b.Body().ProposerSlashings()))
	}
	if len(b.Body().VoluntaryExits()) > 0 {
		log = log.WithField("voluntaryExits", len(b.Body().VoluntaryExits()))
	}
	if b.Version() == version.Altair || b.Version() == version.Bellatrix || b.Version() == version.Eip4844 {
		agg, err := b.Body().SyncAggregate()
		if err != nil {
			return err
		}
		log = log.WithField("syncBitsCount", agg.SyncCommitteeBits.Count())
	}
<<<<<<< HEAD
	if b.Version() == version.Bellatrix || b.Version() == version.Eip4844 {
		p, err := b.Body().ExecutionPayload()
=======
	if b.Version() == version.Bellatrix {
		p, err := b.Body().Execution()
>>>>>>> 616cfd33
		if err != nil {
			return err
		}
		log = log.WithField("payloadHash", fmt.Sprintf("%#x", bytesutil.Trunc(p.BlockHash())))
		txs, err := p.Transactions()
		if err != nil {
			return err
		}
		log = log.WithField("txCount", len(txs))
	}
	log.Info("Finished applying state transition")
	return nil
}

func logBlockSyncStatus(block interfaces.BeaconBlock, blockRoot [32]byte, justified, finalized *ethpb.Checkpoint, receivedTime time.Time, genesisTime uint64) error {
	startTime, err := slots.ToTime(genesisTime, block.Slot())
	if err != nil {
		return err
	}
	level := log.Logger.GetLevel()
	if level >= logrus.DebugLevel {
		log.WithFields(logrus.Fields{
			"slot":                      block.Slot(),
			"slotInEpoch":               block.Slot() % params.BeaconConfig().SlotsPerEpoch,
			"block":                     fmt.Sprintf("0x%s...", hex.EncodeToString(blockRoot[:])[:8]),
			"epoch":                     slots.ToEpoch(block.Slot()),
			"justifiedEpoch":            justified.Epoch,
			"justifiedRoot":             fmt.Sprintf("0x%s...", hex.EncodeToString(justified.Root)[:8]),
			"finalizedEpoch":            finalized.Epoch,
			"finalizedRoot":             fmt.Sprintf("0x%s...", hex.EncodeToString(finalized.Root)[:8]),
			"parentRoot":                fmt.Sprintf("0x%s...", hex.EncodeToString(block.ParentRoot())[:8]),
			"version":                   version.String(block.Version()),
			"sinceSlotStartTime":        prysmTime.Now().Sub(startTime),
			"chainServiceProcessedTime": prysmTime.Now().Sub(receivedTime),
		}).Debug("Synced new block")
	} else {
		log.WithFields(logrus.Fields{
			"slot":           block.Slot(),
			"block":          fmt.Sprintf("0x%s...", hex.EncodeToString(blockRoot[:])[:8]),
			"finalizedEpoch": finalized.Epoch,
			"finalizedRoot":  fmt.Sprintf("0x%s...", hex.EncodeToString(finalized.Root)[:8]),
			"epoch":          slots.ToEpoch(block.Slot()),
		}).Info("Synced new block")
	}
	return nil
}

// logs payload related data every slot.
func logPayload(block interfaces.BeaconBlock) error {
	isExecutionBlk, err := blocks.IsExecutionBlock(block.Body())
	if err != nil {
		return errors.Wrap(err, "could not determine if block is execution block")
	}
	if !isExecutionBlk {
		return nil
	}
	payload, err := block.Body().Execution()
	if err != nil {
		return err
	}
	if payload.GasLimit() == 0 {
		return errors.New("gas limit should not be 0")
	}
	gasUtilized := float64(payload.GasUsed()) / float64(payload.GasLimit())

	log.WithFields(logrus.Fields{
		"blockHash":   fmt.Sprintf("%#x", bytesutil.Trunc(payload.BlockHash())),
		"parentHash":  fmt.Sprintf("%#x", bytesutil.Trunc(payload.ParentHash())),
		"blockNumber": payload.BlockNumber,
		"gasUtilized": fmt.Sprintf("%.2f", gasUtilized),
	}).Debug("Synced new payload")
	return nil
}<|MERGE_RESOLUTION|>--- conflicted
+++ resolved
@@ -44,13 +44,8 @@
 		}
 		log = log.WithField("syncBitsCount", agg.SyncCommitteeBits.Count())
 	}
-<<<<<<< HEAD
 	if b.Version() == version.Bellatrix || b.Version() == version.Eip4844 {
-		p, err := b.Body().ExecutionPayload()
-=======
-	if b.Version() == version.Bellatrix {
 		p, err := b.Body().Execution()
->>>>>>> 616cfd33
 		if err != nil {
 			return err
 		}
