--- conflicted
+++ resolved
@@ -39,11 +39,7 @@
 //
 //	 # Update latest messages for attesting indices
 //	 update_latest_messages(store, indexed_attestation.attesting_indices, attestation)
-<<<<<<< HEAD
-func (s *Service) OnAttestation(ctx context.Context, a interfaces.Attestation, disparity time.Duration) error {
-=======
 func (s *Service) OnAttestation(ctx context.Context, a ethpb.Att, disparity time.Duration) error {
->>>>>>> 80e3c4d4
 	ctx, span := trace.StartSpan(ctx, "blockChain.onAttestation")
 	defer span.End()
 
@@ -87,33 +83,11 @@
 	}
 
 	// Use the target state to verify attesting indices are valid.
-<<<<<<< HEAD
-	var committees [][]primitives.ValidatorIndex
-	if a.Version() < version.Electra {
-		committee, err := helpers.BeaconCommitteeFromState(ctx, baseState, a.GetData().Slot, a.GetData().CommitteeIndex)
-		if err != nil {
-			return err
-		}
-		committees = [][]primitives.ValidatorIndex{committee}
-	} else {
-		committeeIndices := a.GetCommitteeBits().BitIndices()
-		committees = make([][]primitives.ValidatorIndex, len(committeeIndices))
-		for i, ci := range committeeIndices {
-			committees[i], err = helpers.BeaconCommitteeFromState(ctx, baseState, a.GetData().Slot, primitives.CommitteeIndex(ci))
-			if err != nil {
-				return err
-			}
-		}
-	}
-
-	indexedAtt, err := attestation.ConvertToIndexed(ctx, a, committees)
-=======
 	committees, err := helpers.AttestationCommittees(ctx, baseState, a)
 	if err != nil {
 		return err
 	}
 	indexedAtt, err := attestation.ConvertToIndexed(ctx, a, committees...)
->>>>>>> 80e3c4d4
 	if err != nil {
 		return err
 	}
@@ -126,11 +100,7 @@
 	// We assume trusted attestation in this function has verified signature.
 
 	// Update forkchoice store with the new attestation for updating weight.
-<<<<<<< HEAD
-	s.cfg.ForkChoiceStore.ProcessAttestation(ctx, indexedAtt.AttestingIndices, bytesutil.ToBytes32(a.GetData().BeaconBlockRoot), a.GetData().Target.Epoch)
-=======
 	s.cfg.ForkChoiceStore.ProcessAttestation(ctx, indexedAtt.GetAttestingIndices(), bytesutil.ToBytes32(a.GetData().BeaconBlockRoot), a.GetData().Target.Epoch)
->>>>>>> 80e3c4d4
 
 	return nil
 }