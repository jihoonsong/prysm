--- conflicted
+++ resolved
@@ -857,12 +857,9 @@
 	require.Equal(t, true, hasPayload)
 	require.Equal(t, suggestedVid, vId)
 	require.Equal(t, suggestedAddr, common.BytesToAddress(attr.SuggestedFeeRecipient()))
-<<<<<<< HEAD
-=======
 	a, err = attr.Withdrawals()
 	require.NoError(t, err)
 	require.Equal(t, 0, len(a))
->>>>>>> fa01ee5e
 }
 
 func Test_UpdateLastValidatedCheckpoint(t *testing.T) {
