package blockchain

import (
	"bytes"
	"context"
	"fmt"
	"time"

	"github.com/pkg/errors"
	"github.com/prysmaticlabs/prysm/v5/beacon-chain/core/feed"
	statefeed "github.com/prysmaticlabs/prysm/v5/beacon-chain/core/feed/state"
	"github.com/prysmaticlabs/prysm/v5/beacon-chain/core/helpers"
	coreTime "github.com/prysmaticlabs/prysm/v5/beacon-chain/core/time"
	"github.com/prysmaticlabs/prysm/v5/beacon-chain/core/transition"
	"github.com/prysmaticlabs/prysm/v5/beacon-chain/das"
	"github.com/prysmaticlabs/prysm/v5/beacon-chain/state"
	"github.com/prysmaticlabs/prysm/v5/config/features"
	"github.com/prysmaticlabs/prysm/v5/consensus-types/blocks"
	"github.com/prysmaticlabs/prysm/v5/consensus-types/interfaces"
	"github.com/prysmaticlabs/prysm/v5/consensus-types/primitives"
	"github.com/prysmaticlabs/prysm/v5/encoding/bytesutil"
	"github.com/prysmaticlabs/prysm/v5/monitoring/tracing"
	ethpbv1 "github.com/prysmaticlabs/prysm/v5/proto/eth/v1"
	ethpb "github.com/prysmaticlabs/prysm/v5/proto/prysm/v1alpha1"
	"github.com/prysmaticlabs/prysm/v5/proto/prysm/v1alpha1/attestation"
	"github.com/prysmaticlabs/prysm/v5/runtime/version"
	"github.com/prysmaticlabs/prysm/v5/time/slots"
	"go.opencensus.io/trace"
	"golang.org/x/sync/errgroup"
)

// This defines how many epochs since finality the run time will begin to save hot state on to the DB.
var epochsSinceFinalitySaveHotStateDB = primitives.Epoch(100)

// This defines how many epochs since finality the run time will begin to expand our respective cache sizes.
var epochsSinceFinalityExpandCache = primitives.Epoch(4)

// BlockReceiver interface defines the methods of chain service for receiving and processing new blocks.
type BlockReceiver interface {
	ReceiveBlock(ctx context.Context, block interfaces.ReadOnlySignedBeaconBlock, blockRoot [32]byte, avs das.AvailabilityStore) error
	ReceiveBlockBatch(ctx context.Context, blocks []blocks.ROBlock, avs das.AvailabilityStore) error
	HasBlock(ctx context.Context, root [32]byte) bool
	RecentBlockSlot(root [32]byte) (primitives.Slot, error)
	BlockBeingSynced([32]byte) bool
}

// BlobReceiver interface defines the methods of chain service for receiving new
// blobs
type BlobReceiver interface {
	ReceiveBlob(context.Context, blocks.VerifiedROBlob) error
}

// SlashingReceiver interface defines the methods of chain service for receiving validated slashing over the wire.
type SlashingReceiver interface {
	ReceiveAttesterSlashing(ctx context.Context, slashing interfaces.AttesterSlashing)
}

// ReceiveBlock is a function that defines the operations (minus pubsub)
// that are performed on a received block. The operations consist of:
//  1. Validate block, apply state transition and update checkpoints
//  2. Apply fork choice to the processed block
//  3. Save latest head info
func (s *Service) ReceiveBlock(ctx context.Context, block interfaces.ReadOnlySignedBeaconBlock, blockRoot [32]byte, avs das.AvailabilityStore) error {
	ctx, span := trace.StartSpan(ctx, "blockChain.ReceiveBlock")
	defer span.End()
	// Return early if the block has been synced
	if s.InForkchoice(blockRoot) {
		log.WithField("blockRoot", fmt.Sprintf("%#x", blockRoot)).Debug("Ignoring already synced block")
		return nil
	}
	receivedTime := time.Now()
	s.blockBeingSynced.set(blockRoot)
	defer s.blockBeingSynced.unset(blockRoot)

	blockCopy, err := block.Copy()
	if err != nil {
		return err
	}
	rob, err := blocks.NewROBlockWithRoot(block, blockRoot)
	if err != nil {
		return err
	}

	preState, err := s.getBlockPreState(ctx, blockCopy.Block())
	if err != nil {
		return errors.Wrap(err, "could not get block's prestate")
	}
	// Save current justified and finalized epochs for future use.
	currStoreJustifiedEpoch := s.CurrentJustifiedCheckpt().Epoch
	currStoreFinalizedEpoch := s.FinalizedCheckpt().Epoch
	currentEpoch := coreTime.CurrentEpoch(preState)

	preStateVersion, preStateHeader, err := getStateVersionAndPayload(preState)
	if err != nil {
		return err
	}
	eg, _ := errgroup.WithContext(ctx)
	var postState state.BeaconState
	eg.Go(func() error {
		var err error
		postState, err = s.validateStateTransition(ctx, preState, blockCopy)
		if err != nil {
			return errors.Wrap(err, "failed to validate consensus state transition function")
		}
		return nil
	})
	var isValidPayload bool
	eg.Go(func() error {
		var err error
		isValidPayload, err = s.validateExecutionOnBlock(ctx, preStateVersion, preStateHeader, blockCopy, blockRoot)
		if err != nil {
			return errors.Wrap(err, "could not notify the engine of the new payload")
		}
		return nil
	})
	if err := eg.Wait(); err != nil {
		return err
	}
	daStartTime := time.Now()
	if avs != nil {
		if err := avs.IsDataAvailable(ctx, s.CurrentSlot(), rob); err != nil {
			return errors.Wrap(err, "could not validate blob data availability (AvailabilityStore.IsDataAvailable)")
		}
	} else {
		if err := s.isDataAvailable(ctx, blockRoot, blockCopy); err != nil {
			return errors.Wrap(err, "could not validate blob data availability")
		}
	}
	daWaitedTime := time.Since(daStartTime)
	dataAvailWaitedTime.Observe(float64(daWaitedTime.Milliseconds()))

	// Defragment the state before continuing block processing.
	s.defragmentState(postState)

	// The rest of block processing takes a lock on forkchoice.
	s.cfg.ForkChoiceStore.Lock()
	defer s.cfg.ForkChoiceStore.Unlock()
	if err := s.savePostStateInfo(ctx, blockRoot, blockCopy, postState); err != nil {
		return errors.Wrap(err, "could not save post state info")
	}
	args := &postBlockProcessConfig{
		ctx:            ctx,
		signed:         blockCopy,
		blockRoot:      blockRoot,
		postState:      postState,
		isValidPayload: isValidPayload,
	}
	if err := s.postBlockProcess(args); err != nil {
		err := errors.Wrap(err, "could not process block")
		tracing.AnnotateError(span, err)
		return err
	}
	if coreTime.CurrentEpoch(postState) > currentEpoch && s.cfg.ForkChoiceStore.IsCanonical(blockRoot) {
		headSt, err := s.HeadState(ctx)
		if err != nil {
			return errors.Wrap(err, "could not get head state")
		}
		if err := reportEpochMetrics(ctx, postState, headSt); err != nil {
			log.WithError(err).Error("could not report epoch metrics")
		}
	}
	if err := s.updateJustificationOnBlock(ctx, preState, postState, currStoreJustifiedEpoch); err != nil {
		return errors.Wrap(err, "could not update justified checkpoint")
	}

	newFinalized, err := s.updateFinalizationOnBlock(ctx, preState, postState, currStoreFinalizedEpoch)
	if err != nil {
		return errors.Wrap(err, "could not update finalized checkpoint")
	}
	// Send finalized events and finalized deposits in the background
	if newFinalized {
		finalized := s.cfg.ForkChoiceStore.FinalizedCheckpoint()
		go s.sendNewFinalizedEvent(ctx, postState)
		depCtx, cancel := context.WithTimeout(context.Background(), depositDeadline)
		go func() {
			s.insertFinalizedDeposits(depCtx, finalized.Root)
			cancel()
		}()
	}

	// If slasher is configured, forward the attestations in the block via an event feed for processing.
	if features.Get().EnableSlasher {
		go s.sendBlockAttestationsToSlasher(blockCopy, preState)
	}

	// Handle post block operations such as pruning exits and bls messages if incoming block is the head
	if err := s.prunePostBlockOperationPools(ctx, blockCopy, blockRoot); err != nil {
		log.WithError(err).Error("Could not prune canonical objects from pool ")
	}

	// Have we been finalizing? Should we start saving hot states to db?
	if err := s.checkSaveHotStateDB(ctx); err != nil {
		return err
	}

	// We apply the same heuristic to some of our more important caches.
	if err := s.handleCaches(); err != nil {
		return err
	}

	// Reports on block and fork choice metrics.
	cp := s.cfg.ForkChoiceStore.FinalizedCheckpoint()
	finalized := &ethpb.Checkpoint{Epoch: cp.Epoch, Root: bytesutil.SafeCopyBytes(cp.Root[:])}
	reportSlotMetrics(blockCopy.Block().Slot(), s.HeadSlot(), s.CurrentSlot(), finalized)

	// Log block sync status.
	cp = s.cfg.ForkChoiceStore.JustifiedCheckpoint()
	justified := &ethpb.Checkpoint{Epoch: cp.Epoch, Root: bytesutil.SafeCopyBytes(cp.Root[:])}
	if err := logBlockSyncStatus(blockCopy.Block(), blockRoot, justified, finalized, receivedTime, uint64(s.genesisTime.Unix()), daWaitedTime); err != nil {
		log.WithError(err).Error("Unable to log block sync status")
	}
	// Log payload data
	if err := logPayload(blockCopy.Block()); err != nil {
		log.WithError(err).Error("Unable to log debug block payload data")
	}
	// Log state transition data.
	if err := logStateTransitionData(blockCopy.Block()); err != nil {
		log.WithError(err).Error("Unable to log state transition data")
	}

	timeWithoutDaWait := time.Since(receivedTime) - daWaitedTime
	chainServiceProcessingTime.Observe(float64(timeWithoutDaWait.Milliseconds()))

	return nil
}

// ReceiveBlockBatch processes the whole block batch at once, assuming the block batch is linear ,transitioning
// the state, performing batch verification of all collected signatures and then performing the appropriate
// actions for a block post-transition.
func (s *Service) ReceiveBlockBatch(ctx context.Context, blocks []blocks.ROBlock, avs das.AvailabilityStore) error {
	ctx, span := trace.StartSpan(ctx, "blockChain.ReceiveBlockBatch")
	defer span.End()

	s.cfg.ForkChoiceStore.Lock()
	defer s.cfg.ForkChoiceStore.Unlock()

	// Apply state transition on the incoming newly received block batches, one by one.
	if err := s.onBlockBatch(ctx, blocks, avs); err != nil {
		err := errors.Wrap(err, "could not process block in batch")
		tracing.AnnotateError(span, err)
		return err
	}

	lastBR := blocks[len(blocks)-1].Root()
	optimistic, err := s.cfg.ForkChoiceStore.IsOptimistic(lastBR)
	if err != nil {
		lastSlot := blocks[len(blocks)-1].Block().Slot()
		log.WithError(err).Errorf("Could not check if block is optimistic, Root: %#x, Slot: %d", lastBR, lastSlot)
		optimistic = true
	}

	for _, b := range blocks {
		blockCopy, err := b.Copy()
		if err != nil {
			return err
		}
		// Send notification of the processed block to the state feed.
		s.cfg.StateNotifier.StateFeed().Send(&feed.Event{
			Type: statefeed.BlockProcessed,
			Data: &statefeed.BlockProcessedData{
				Slot:        blockCopy.Block().Slot(),
				BlockRoot:   b.Root(),
				SignedBlock: blockCopy,
				Verified:    true,
				Optimistic:  optimistic,
			},
		})

		// Reports on blockCopy and fork choice metrics.
		cp := s.cfg.ForkChoiceStore.FinalizedCheckpoint()
		finalized := &ethpb.Checkpoint{Epoch: cp.Epoch, Root: bytesutil.SafeCopyBytes(cp.Root[:])}
		reportSlotMetrics(blockCopy.Block().Slot(), s.HeadSlot(), s.CurrentSlot(), finalized)
	}

	if err := s.cfg.BeaconDB.SaveBlocks(ctx, s.getInitSyncBlocks()); err != nil {
		return err
	}
	finalized := s.cfg.ForkChoiceStore.FinalizedCheckpoint()
	if finalized == nil {
		return errNilFinalizedInStore
	}
	if err := s.wsVerifier.VerifyWeakSubjectivity(s.ctx, finalized.Epoch); err != nil {
		// log.Fatalf will prevent defer from being called
		span.End()
		// Exit run time if the node failed to verify weak subjectivity checkpoint.
		log.WithError(err).Fatal("Could not verify weak subjectivity checkpoint")
	}

	return nil
}

// HasBlock returns true if the block of the input root exists in initial sync blocks cache or DB.
func (s *Service) HasBlock(ctx context.Context, root [32]byte) bool {
	return s.hasBlockInInitSyncOrDB(ctx, root)
}

// ReceiveAttesterSlashing receives an attester slashing and inserts it to forkchoice
func (s *Service) ReceiveAttesterSlashing(ctx context.Context, slashing interfaces.AttesterSlashing) {
	s.cfg.ForkChoiceStore.Lock()
	defer s.cfg.ForkChoiceStore.Unlock()
	s.InsertSlashingsToForkChoiceStore(ctx, []interfaces.AttesterSlashing{slashing})
}

// prunePostBlockOperationPools only runs on new head otherwise should return a nil.
func (s *Service) prunePostBlockOperationPools(ctx context.Context, blk interfaces.ReadOnlySignedBeaconBlock, root [32]byte) error {
	headRoot, err := s.HeadRoot(ctx)
	if err != nil {
		return err
	}
	// By comparing the current headroot, that has already gone through forkchoice,
	// we can assume that if equal the current block root is canonical.
	if !bytes.Equal(headRoot, root[:]) {
		return nil
	}

	// Mark block exits as seen so we don't include same ones in future blocks.
	for _, e := range blk.Block().Body().VoluntaryExits() {
		s.cfg.ExitPool.MarkIncluded(e)
	}

	// Mark block BLS changes as seen so we don't include same ones in future blocks.
	if err := s.markIncludedBlockBLSToExecChanges(blk.Block()); err != nil {
		return errors.Wrap(err, "could not process BLSToExecutionChanges")
	}

	// Mark slashings as seen so we don't include same ones in future blocks.
	for _, as := range blk.Block().Body().AttesterSlashings() {
		s.cfg.SlashingPool.MarkIncludedAttesterSlashing(as)
	}
	for _, ps := range blk.Block().Body().ProposerSlashings() {
		s.cfg.SlashingPool.MarkIncludedProposerSlashing(ps)
	}

	return nil
}

func (s *Service) markIncludedBlockBLSToExecChanges(headBlock interfaces.ReadOnlyBeaconBlock) error {
	if headBlock.Version() < version.Capella {
		return nil
	}
	changes, err := headBlock.Body().BLSToExecutionChanges()
	if err != nil {
		return errors.Wrap(err, "could not get BLSToExecutionChanges")
	}
	for _, change := range changes {
		s.cfg.BLSToExecPool.MarkIncluded(change)
	}
	return nil
}

// This checks whether it's time to start saving hot state to DB.
// It's time when there's `epochsSinceFinalitySaveHotStateDB` epochs of non-finality.
// Requires a read lock on forkchoice
func (s *Service) checkSaveHotStateDB(ctx context.Context) error {
	currentEpoch := slots.ToEpoch(s.CurrentSlot())
	// Prevent `sinceFinality` going underflow.
	var sinceFinality primitives.Epoch
	finalized := s.cfg.ForkChoiceStore.FinalizedCheckpoint()
	if finalized == nil {
		return errNilFinalizedInStore
	}
	if currentEpoch > finalized.Epoch {
		sinceFinality = currentEpoch - finalized.Epoch
	}

	if sinceFinality >= epochsSinceFinalitySaveHotStateDB {
		s.cfg.StateGen.EnableSaveHotStateToDB(ctx)
		return nil
	}

	return s.cfg.StateGen.DisableSaveHotStateToDB(ctx)
}

func (s *Service) handleCaches() error {
	currentEpoch := slots.ToEpoch(s.CurrentSlot())
	// Prevent `sinceFinality` going underflow.
	var sinceFinality primitives.Epoch
	finalized := s.cfg.ForkChoiceStore.FinalizedCheckpoint()
	if finalized == nil {
		return errNilFinalizedInStore
	}
	if currentEpoch > finalized.Epoch {
		sinceFinality = currentEpoch - finalized.Epoch
	}

	if sinceFinality >= epochsSinceFinalityExpandCache {
		helpers.ExpandCommitteeCache()
		return nil
	}

	helpers.CompressCommitteeCache()
	return nil
}

// This performs the state transition function and returns the poststate or an
// error if the block fails to verify the consensus rules
func (s *Service) validateStateTransition(ctx context.Context, preState state.BeaconState, signed interfaces.ReadOnlySignedBeaconBlock) (state.BeaconState, error) {
	b := signed.Block()
	// Verify that the parent block is in forkchoice
	parentRoot := b.ParentRoot()
	if !s.InForkchoice(parentRoot) {
		return nil, ErrNotDescendantOfFinalized
	}
	stateTransitionStartTime := time.Now()
	postState, err := transition.ExecuteStateTransition(ctx, preState, signed)
	if err != nil {
		return nil, invalidBlock{error: err}
	}
	stateTransitionProcessingTime.Observe(float64(time.Since(stateTransitionStartTime).Milliseconds()))
	return postState, nil
}

// updateJustificationOnBlock updates the justified checkpoint on DB if the
// incoming block has updated it on forkchoice.
func (s *Service) updateJustificationOnBlock(ctx context.Context, preState, postState state.BeaconState, preJustifiedEpoch primitives.Epoch) error {
	justified := s.cfg.ForkChoiceStore.JustifiedCheckpoint()
	preStateJustifiedEpoch := preState.CurrentJustifiedCheckpoint().Epoch
	postStateJustifiedEpoch := postState.CurrentJustifiedCheckpoint().Epoch
	if justified.Epoch > preJustifiedEpoch || (justified.Epoch == postStateJustifiedEpoch && justified.Epoch > preStateJustifiedEpoch) {
		if err := s.cfg.BeaconDB.SaveJustifiedCheckpoint(ctx, &ethpb.Checkpoint{
			Epoch: justified.Epoch, Root: justified.Root[:],
		}); err != nil {
			return err
		}
	}
	return nil
}

// updateFinalizationOnBlock performs some duties when the incoming block
// changes the finalized checkpoint. It returns true when this has happened.
func (s *Service) updateFinalizationOnBlock(ctx context.Context, preState, postState state.BeaconState, preFinalizedEpoch primitives.Epoch) (bool, error) {
	preStateFinalizedEpoch := preState.FinalizedCheckpoint().Epoch
	postStateFinalizedEpoch := postState.FinalizedCheckpoint().Epoch
	finalized := s.cfg.ForkChoiceStore.FinalizedCheckpoint()
	if finalized.Epoch > preFinalizedEpoch || (finalized.Epoch == postStateFinalizedEpoch && finalized.Epoch > preStateFinalizedEpoch) {
		if err := s.updateFinalized(ctx, &ethpb.Checkpoint{Epoch: finalized.Epoch, Root: finalized.Root[:]}); err != nil {
			return true, err
		}
		return true, nil
	}
	return false, nil
}

// sendNewFinalizedEvent sends a new finalization checkpoint event over the
// event feed. It needs to be called on the background
func (s *Service) sendNewFinalizedEvent(ctx context.Context, postState state.BeaconState) {
	isValidPayload := false
	s.headLock.RLock()
	if s.head != nil {
		isValidPayload = s.head.optimistic
	}
	s.headLock.RUnlock()

	blk, err := s.cfg.BeaconDB.Block(ctx, bytesutil.ToBytes32(postState.FinalizedCheckpoint().Root))
	if err != nil {
		log.WithError(err).Error("Could not retrieve block for finalized checkpoint root. Finalized event will not be emitted")
		return
	}
	if blk == nil || blk.IsNil() || blk.Block() == nil || blk.Block().IsNil() {
		log.WithError(err).Error("Block retrieved for finalized checkpoint root is nil. Finalized event will not be emitted")
		return
	}
	stateRoot := blk.Block().StateRoot()
	// Send an event regarding the new finalized checkpoint over a common event feed.
	s.cfg.StateNotifier.StateFeed().Send(&feed.Event{
		Type: statefeed.FinalizedCheckpoint,
		Data: &ethpbv1.EventFinalizedCheckpoint{
			Epoch:               postState.FinalizedCheckpoint().Epoch,
			Block:               postState.FinalizedCheckpoint().Root,
			State:               stateRoot[:],
			ExecutionOptimistic: isValidPayload,
		},
	})
}

// sendBlockAttestationsToSlasher sends the incoming block's attestation to the slasher
func (s *Service) sendBlockAttestationsToSlasher(signed interfaces.ReadOnlySignedBeaconBlock, preState state.BeaconState) {
	// Feed the indexed attestation to slasher if enabled. This action
	// is done in the background to avoid adding more load to this critical code path.
	ctx := context.TODO()
	for _, att := range signed.Block().Body().Attestations() {
<<<<<<< HEAD
		var committees [][]primitives.ValidatorIndex
		if att.Version() < version.Electra {
			committee, err := helpers.BeaconCommitteeFromState(ctx, preState, att.GetData().Slot, att.GetData().CommitteeIndex)
			if err != nil {
				log.WithError(err).Error("Could not get attestation committee")
				return
			}
			committees = [][]primitives.ValidatorIndex{committee}
		} else {
			committeeIndices := att.GetCommitteeBits().BitIndices()
			committees = make([][]primitives.ValidatorIndex, len(committeeIndices))
			var err error
			for i, ci := range committeeIndices {
				committees[i], err = helpers.BeaconCommitteeFromState(ctx, preState, att.GetData().Slot, primitives.CommitteeIndex(ci))
				if err != nil {
					log.WithError(err).Error("Could not get attestation committee")
					return
				}
			}
=======
		committee, err := helpers.BeaconCommitteeFromState(ctx, preState, att.GetData().Slot, att.GetData().CommitteeIndex)
		if err != nil {
			log.WithError(err).Error("Could not get attestation committee")
			return
>>>>>>> 77f9a86a
		}
		indexedAtt, err := attestation.ConvertToIndexed(ctx, att, committees)
		if err != nil {
			log.WithError(err).Error("Could not convert to indexed attestation")
			return
		}
		s.cfg.SlasherAttestationsFeed.Send(indexedAtt)
	}
}

// validateExecutionOnBlock notifies the engine of the incoming block execution payload and returns true if the payload is valid
func (s *Service) validateExecutionOnBlock(ctx context.Context, ver int, header interfaces.ExecutionData, signed interfaces.ReadOnlySignedBeaconBlock, blockRoot [32]byte) (bool, error) {
	isValidPayload, err := s.notifyNewPayload(ctx, ver, header, signed)
	if err != nil {
		s.cfg.ForkChoiceStore.Lock()
		err = s.handleInvalidExecutionError(ctx, err, blockRoot, signed.Block().ParentRoot())
		s.cfg.ForkChoiceStore.Unlock()
		return false, err
	}
	if signed.Version() < version.Capella && isValidPayload {
		if err := s.validateMergeTransitionBlock(ctx, ver, header, signed); err != nil {
			return isValidPayload, err
		}
	}
	return isValidPayload, nil
}<|MERGE_RESOLUTION|>--- conflicted
+++ resolved
@@ -479,7 +479,6 @@
 	// is done in the background to avoid adding more load to this critical code path.
 	ctx := context.TODO()
 	for _, att := range signed.Block().Body().Attestations() {
-<<<<<<< HEAD
 		var committees [][]primitives.ValidatorIndex
 		if att.Version() < version.Electra {
 			committee, err := helpers.BeaconCommitteeFromState(ctx, preState, att.GetData().Slot, att.GetData().CommitteeIndex)
@@ -499,12 +498,6 @@
 					return
 				}
 			}
-=======
-		committee, err := helpers.BeaconCommitteeFromState(ctx, preState, att.GetData().Slot, att.GetData().CommitteeIndex)
-		if err != nil {
-			log.WithError(err).Error("Could not get attestation committee")
-			return
->>>>>>> 77f9a86a
 		}
 		indexedAtt, err := attestation.ConvertToIndexed(ctx, att, committees)
 		if err != nil {
