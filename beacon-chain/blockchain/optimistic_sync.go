--- conflicted
+++ resolved
@@ -67,13 +67,8 @@
 		FinalizedBlockHash: finalizedHash,
 	}
 
-<<<<<<< HEAD
-	nextSlot := s.CurrentSlot() + 1
-	hasAttr, attr, vid, err := s.getPayloadAttribute(ctx, s.headState(ctx), nextSlot)
-=======
 	nextSlot := s.CurrentSlot() + 1 // Cache payload ID for next slot proposer.
 	hasAttr, attr, proposerId, err := s.getPayloadAttribute(ctx, s.headState(ctx), nextSlot)
->>>>>>> 9dc5df66
 	if err != nil {
 		return nil, errors.Wrap(err, "could not get payload attribute")
 	}
@@ -95,13 +90,8 @@
 	if err := s.cfg.ForkChoiceStore.SetOptimisticToValid(ctx, headRoot); err != nil {
 		return nil, errors.Wrap(err, "could not set block to valid")
 	}
-<<<<<<< HEAD
-	if hasAttr {
-		s.cfg.ProposerSlotIndexCache.SetProposerAndPayloadIDs(nextSlot, vid, bytesutil.BytesToUint64BigEndian(payloadID[:]))
-=======
 	if hasAttr { // If the forkchoice update call has an attribute, update the proposer payload ID cache.
 		s.cfg.ProposerSlotIndexCache.SetProposerAndPayloadIDs(nextSlot, proposerId, bytesutil.BytesToUint64BigEndian(payloadID[:]))
->>>>>>> 9dc5df66
 	}
 	return payloadID, nil
 }
@@ -213,13 +203,6 @@
 	return blocks.IsExecutionBlock(jBlock.Block().Body())
 }
 
-<<<<<<< HEAD
-func (s *Service) getPayloadAttribute(ctx context.Context, st state.BeaconState, slot types.Slot) (bool, *enginev1.PayloadAttributes, types.ValidatorIndex, error) {
-	vId, _, ok := s.cfg.ProposerSlotIndexCache.GetProposerPayloadIDs(slot)
-	if !ok {
-		return false, nil, 0, nil
-	}
-=======
 // getPayloadAttributes returns the payload attributes for the given state and slot.
 // The attribute is required to initiate a payload build process in the context of an `engine_forkchoiceUpdated` call.
 func (s *Service) getPayloadAttribute(ctx context.Context, st state.BeaconState, slot types.Slot) (bool, *enginev1.PayloadAttributes, types.ValidatorIndex, error) {
@@ -229,20 +212,11 @@
 	}
 
 	// Get previous randao.
->>>>>>> 9dc5df66
 	st = st.Copy()
 	st, err := transition.ProcessSlotsIfPossible(ctx, st, slot)
 	if err != nil {
 		return false, nil, 0, err
 	}
-<<<<<<< HEAD
-	random, err := helpers.RandaoMix(st, time.CurrentEpoch(st))
-	if err != nil {
-		return false, nil, 0, nil
-	}
-	feeRecipient := params.BeaconConfig().DefaultFeeRecipient
-	recipient, err := s.cfg.BeaconDB.FeeRecipientByValidatorID(ctx, vId)
-=======
 	prevRando, err := helpers.RandaoMix(st, time.CurrentEpoch(st))
 	if err != nil {
 		return false, nil, 0, nil
@@ -251,44 +225,29 @@
 	// Get fee recipient.
 	feeRecipient := params.BeaconConfig().DefaultFeeRecipient
 	recipient, err := s.cfg.BeaconDB.FeeRecipientByValidatorID(ctx, proposerID)
->>>>>>> 9dc5df66
 	switch err == nil {
 	case true:
 		feeRecipient = recipient
 	case errors.As(err, kv.ErrNotFoundFeeRecipient):
 		if feeRecipient.String() == fieldparams.EthBurnAddressHex {
 			logrus.WithFields(logrus.Fields{
-<<<<<<< HEAD
-				"validatorIndex": vId,
-=======
 				"validatorIndex": proposerID,
->>>>>>> 9dc5df66
 				"burnAddress":    fieldparams.EthBurnAddressHex,
 			}).Error("Fee recipient not set. Using burn address")
 		}
 	default:
 		return false, nil, 0, errors.Wrap(err, "could not get fee recipient in db")
 	}
-<<<<<<< HEAD
-=======
 
 	// Get timestamp.
->>>>>>> 9dc5df66
 	t, err := slots.ToTime(uint64(s.genesisTime.Unix()), slot)
 	if err != nil {
 		return false, nil, 0, err
 	}
 	attr := &enginev1.PayloadAttributes{
 		Timestamp:             uint64(t.Unix()),
-<<<<<<< HEAD
-		PrevRandao:            random,
-		SuggestedFeeRecipient: feeRecipient.Bytes(),
-	}
-	return true, attr, vId, nil
-=======
 		PrevRandao:            prevRando,
 		SuggestedFeeRecipient: feeRecipient.Bytes(),
 	}
 	return true, attr, proposerID, nil
->>>>>>> 9dc5df66
 }