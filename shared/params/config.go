--- conflicted
+++ resolved
@@ -127,38 +127,16 @@
 	SlashingProtectionPruningEpochs types.Epoch // SlashingProtectionPruningEpochs defines a period after which all prior epochs are pruned in the validator database.
 
 	// Fork-related values.
-<<<<<<< HEAD
 	GenesisForkVersion  []byte                  `yaml:"GENESIS_FORK_VERSION" spec:"true"` // GenesisForkVersion is used to track fork version between state transitions.
 	AltairForkVersion   []byte                  `yaml:"ALTAIR_FORK_VERSION" spec:"true"`  // AltairForkVersion is used to represent the fork version for altair.
 	AltairForkEpoch     types.Epoch             `yaml:"ALTAIR_FORK_EPOCH" spec:"true"`    // AltairForkEpoch is used to represent the assigned fork epoch for altair.
 	ForkVersionSchedule map[[4]byte]types.Epoch // Schedule of fork epochs by version.
-=======
-	GenesisForkVersion  []byte                 `yaml:"GENESIS_FORK_VERSION" spec:"true"` // GenesisForkVersion is used to track fork version between state transitions.
-	AltairForkVersion   []byte                 `yaml:"ALTAIR_FORK_VERSION" spec:"true"`  // AltairForkVersion is used to represent the fork version for altair.
-	AltairForkEpoch     types.Epoch            `yaml:"ALTAIR_FORK_EPOCH" spec:"true"`    // AltairForkEpoch is used to represent the assigned fork epoch for altair.
-	NextForkVersion     []byte                 `yaml:"NEXT_FORK_VERSION"`                // NextForkVersion is used to track the upcoming fork version, if any.
-	NextForkEpoch       types.Epoch            `yaml:"NEXT_FORK_EPOCH"`                  // NextForkEpoch is used to track the epoch of the next fork, if any.
-	ForkVersionSchedule map[types.Epoch][]byte // Schedule of fork versions by epoch number.
->>>>>>> 15704053
 
 	// Weak subjectivity values.
 	SafetyDecay uint64 // SafetyDecay is defined as the loss in the 1/3 consensus safety margin of the casper FFG mechanism.
 
 	// New values introduced in Altair hard fork 1.
 	// Participation flag indices.
-<<<<<<< HEAD
-	TimelySourceFlagIndex uint8 `yaml:"TIMELY_SOURCE_FLAG_INDEX" spec:"true"` // TimelySourceFlagIndex for participation bits.
-	TimelyTargetFlagIndex uint8 `yaml:"TIMELY_TARGET_FLAG_INDEX" spec:"true"` // TimelyTargetFlagIndex for participation bits.
-	TimelyHeadFlagIndex   uint8 `yaml:"TIMELY_HEAD_FLAG_INDEX" spec:"true"`   // TimelyHeadFlagIndex for participation bits.
-
-	// Incentivization weights.
-	TimelySourceWeight uint64 `yaml:"TIMELY_SOURCE_WEIGHT" spec:"true"` // TimelySourceWeight for rewards and penalties.
-	TimelyTargetWeight uint64 `yaml:"TIMELY_TARGET_WEIGHT" spec:"true"` // TimelyTargetWeight for rewards and penalties.
-	TimelyHeadWeight   uint64 `yaml:"TIMELY_HEAD_WEIGHT" spec:"true"`   // TimelyHeadWeight for rewards and penalties.
-	SyncRewardWeight   uint64 `yaml:"SYNC_REWARD_WEIGHT" spec:"true"`   // SyncRewardWeight for rewards and penalties.
-	WeightDenominator  uint64 `yaml:"WEIGHT_DENOMINATOR" spec:"true"`   // WeightDenominator for rewards and penalties.
-	ProposerWeight     uint64 `yaml:"PROPOSER_WEIGHT" spec:"true"`      // ProposerWeight for rewards and penalties.
-=======
 	TimelySourceFlagIndex uint8 `yaml:"TIMELY_SOURCE_FLAG_INDEX" spec:"true"` // TimelySourceFlagIndex is the source flag position of the participation bits.
 	TimelyTargetFlagIndex uint8 `yaml:"TIMELY_TARGET_FLAG_INDEX" spec:"true"` // TimelyTargetFlagIndex is the target flag position of the participation bits.
 	TimelyHeadFlagIndex   uint8 `yaml:"TIMELY_HEAD_FLAG_INDEX" spec:"true"`   // TimelyHeadFlagIndex is the head flag position of the participation bits.
@@ -170,24 +148,22 @@
 	SyncRewardWeight   uint64 `yaml:"SYNC_REWARD_WEIGHT" spec:"true"`   // SyncRewardWeight is the factor of how much sync committee rewards receives.
 	WeightDenominator  uint64 `yaml:"WEIGHT_DENOMINATOR" spec:"true"`   // WeightDenominator accounts for total rewards denomination.
 	ProposerWeight     uint64 `yaml:"PROPOSER_WEIGHT" spec:"true"`      // ProposerWeight is the factor of how much proposer rewards receives.
->>>>>>> 15704053
 
 	// Validator related.
 	TargetAggregatorsPerSyncSubcommittee uint64 `yaml:"TARGET_AGGREGATORS_PER_SYNC_SUBCOMMITTEE" spec:"true"` // TargetAggregatorsPerSyncSubcommittee for aggregating in sync committee.
 	SyncCommitteeSubnetCount             uint64 `yaml:"SYNC_COMMITTEE_SUBNET_COUNT" spec:"true"`              // SyncCommitteeSubnetCount for sync committee subnet count.
 
 	// Misc.
-<<<<<<< HEAD
-	SyncCommitteeSize            uint64      `yaml:"SYNC_COMMITTEE_SIZE" spec:"true"`              // SyncCommitteeSize for light client.
-	InactivityScoreBias          uint64      `yaml:"INACTIVITY_SCORE_BIAS" spec:"true"`            // InactivityScoreBias for penalties during inactivity
-	InactivityScoreRecoveryRate  uint64      `yaml:"INACTIVITY_SCORE_RECOVERY_RATE" spec:"true"`   // InactivityScoreRecoveryRate for penalties during inactivity.
-	EpochsPerSyncCommitteePeriod types.Epoch `yaml:"EPOCHS_PER_SYNC_COMMITTEE_PERIOD" spec:"true"` // EpochsPerSyncCommitteePeriod for light client.
+	SyncCommitteeSize            uint64      `yaml:"SYNC_COMMITTEE_SIZE" spec:"true"`              // SyncCommitteeSize for light client sync committee size.
+	InactivityScoreBias          uint64      `yaml:"INACTIVITY_SCORE_BIAS" spec:"true"`            // InactivityScoreBias for calculating score bias penalties during inactivity
+	InactivityScoreRecoveryRate  uint64      `yaml:"INACTIVITY_SCORE_RECOVERY_RATE" spec:"true"`   // InactivityScoreRecoveryRate for recovering score bias penalties during inactivity.
+	EpochsPerSyncCommitteePeriod types.Epoch `yaml:"EPOCHS_PER_SYNC_COMMITTEE_PERIOD" spec:"true"` // EpochsPerSyncCommitteePeriod defines how many epochs per sync committee period.
 
 	// Updated penalty values. This moves penalty parameters toward their final, maximum security values.
 	// Note: We do not override previous configuration values but instead creates new values and replaces usage throughout.
-	InactivityPenaltyQuotientAltair      uint64 `yaml:"INACTIVITY_PENALTY_QUOTIENT_ALTAIR" spec:"true"`      // InactivityPenaltyQuotientAltair for penalties during inactivity.
-	MinSlashingPenaltyQuotientAltair     uint64 `yaml:"MIN_SLASHING_PENALTY_QUOTIENT_ALTAIR" spec:"true"`    // MinSlashingPenaltyQuotientAltair for slashing penalties.
-	ProportionalSlashingMultiplierAltair uint64 `yaml:"PROPORTIONAL_SLASHING_MULTIPLIER_ALTAIR" spec:"true"` // ProportionalSlashingMultiplierAltair for slashing penalties multiplier.
+	InactivityPenaltyQuotientAltair      uint64 `yaml:"INACTIVITY_PENALTY_QUOTIENT_ALTAIR" spec:"true"`      // InactivityPenaltyQuotientAltair for penalties during inactivity post Altair hard fork.
+	MinSlashingPenaltyQuotientAltair     uint64 `yaml:"MIN_SLASHING_PENALTY_QUOTIENT_ALTAIR" spec:"true"`    // MinSlashingPenaltyQuotientAltair for slashing penalties post Altair hard fork.
+	ProportionalSlashingMultiplierAltair uint64 `yaml:"PROPORTIONAL_SLASHING_MULTIPLIER_ALTAIR" spec:"true"` // ProportionalSlashingMultiplierAltair for slashing penalties multiplier post Alair hard fork.
 }
 
 // InitializeForkSchedule initializes the schedules forks baked into the config.
@@ -198,16 +174,4 @@
 	b.ForkVersionSchedule[bytesutil.ToBytes4(b.GenesisForkVersion)] = b.GenesisEpoch
 	// Set Altair fork data.
 	b.ForkVersionSchedule[bytesutil.ToBytes4(b.AltairForkVersion)] = b.AltairForkEpoch
-=======
-	SyncCommitteeSize            uint64      `yaml:"SYNC_COMMITTEE_SIZE" spec:"true"`              // SyncCommitteeSize for light client sync committee size.
-	InactivityScoreBias          uint64      `yaml:"INACTIVITY_SCORE_BIAS" spec:"true"`            // InactivityScoreBias for calculating score bias penalties during inactivity
-	InactivityScoreRecoveryRate  uint64      `yaml:"INACTIVITY_SCORE_RECOVERY_RATE" spec:"true"`   // InactivityScoreRecoveryRate for recovering score bias penalties during inactivity.
-	EpochsPerSyncCommitteePeriod types.Epoch `yaml:"EPOCHS_PER_SYNC_COMMITTEE_PERIOD" spec:"true"` // EpochsPerSyncCommitteePeriod defines how many epochs per sync committee period.
-
-	// Updated penalty values. This moves penalty parameters toward their final, maximum security values.
-	// Note: We do not override previous configuration values but instead creates new values and replaces usage throughout.
-	InactivityPenaltyQuotientAltair      uint64 `yaml:"INACTIVITY_PENALTY_QUOTIENT_ALTAIR" spec:"true"`      // InactivityPenaltyQuotientAltair for penalties during inactivity post Altair hard fork.
-	MinSlashingPenaltyQuotientAltair     uint64 `yaml:"MIN_SLASHING_PENALTY_QUOTIENT_ALTAIR" spec:"true"`    // MinSlashingPenaltyQuotientAltair for slashing penalties post Altair hard fork.
-	ProportionalSlashingMultiplierAltair uint64 `yaml:"PROPORTIONAL_SLASHING_MULTIPLIER_ALTAIR" spec:"true"` // ProportionalSlashingMultiplierAltair for slashing penalties multiplier post Alair hard fork.
->>>>>>> 15704053
 }