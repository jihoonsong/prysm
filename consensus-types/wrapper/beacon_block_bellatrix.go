package wrapper

import (
	"github.com/pkg/errors"
	ssz "github.com/prysmaticlabs/fastssz"
	"github.com/prysmaticlabs/prysm/consensus-types/interfaces"
	types "github.com/prysmaticlabs/prysm/consensus-types/primitives"
	eth "github.com/prysmaticlabs/prysm/proto/prysm/v1alpha1"
	validatorpb "github.com/prysmaticlabs/prysm/proto/prysm/v1alpha1/validator-client"
	"github.com/prysmaticlabs/prysm/runtime/version"
	"google.golang.org/protobuf/proto"
)

var (
	_ = interfaces.SignedBeaconBlock(&bellatrixSignedBeaconBlock{})
	_ = interfaces.BeaconBlock(&bellatrixBeaconBlock{})
	_ = interfaces.BeaconBlockBody(&bellatrixBeaconBlockBody{})
)

// bellatrixSignedBeaconBlock is a convenience wrapper around a Bellatrix blinded beacon block
// object. This wrapper allows us to conform to a common interface so that beacon
// blocks for future forks can also be applied across prysm without issues.
type bellatrixSignedBeaconBlock struct {
	b *eth.SignedBeaconBlockBellatrix
}

// wrappedBellatrixSignedBeaconBlock is a constructor which wraps a protobuf Bellatrix block with the block wrapper.
func wrappedBellatrixSignedBeaconBlock(b *eth.SignedBeaconBlockBellatrix) (interfaces.SignedBeaconBlock, error) {
	w := bellatrixSignedBeaconBlock{b: b}
	if w.IsNil() {
		return nil, ErrNilObjectWrapped
	}
	return w, nil
}

// Signature returns the respective block signature.
func (w bellatrixSignedBeaconBlock) Signature() []byte {
	return w.b.Signature
}

// Block returns the underlying beacon block object.
func (w bellatrixSignedBeaconBlock) Block() interfaces.BeaconBlock {
	return bellatrixBeaconBlock{b: w.b.Block}
}

// IsNil checks if the underlying beacon block is nil.
func (w bellatrixSignedBeaconBlock) IsNil() bool {
	return w.b == nil || w.b.Block == nil
}

// Copy performs a deep copy of the signed beacon block object.
func (w bellatrixSignedBeaconBlock) Copy() interfaces.SignedBeaconBlock {
	return bellatrixSignedBeaconBlock{b: eth.CopySignedBeaconBlockBellatrix(w.b)}
}

// MarshalSSZ marshals the signed beacon block to its relevant ssz form.
func (w bellatrixSignedBeaconBlock) MarshalSSZ() ([]byte, error) {
	return w.b.MarshalSSZ()
}

// MarshalSSZTo marshals the signed beacon block's ssz
// form to the provided byte buffer.
func (w bellatrixSignedBeaconBlock) MarshalSSZTo(dst []byte) ([]byte, error) {
	return w.b.MarshalSSZTo(dst)
}

// SizeSSZ returns the size of the serialized signed block
func (w bellatrixSignedBeaconBlock) SizeSSZ() int {
	return w.b.SizeSSZ()
}

// UnmarshalSSZ unmarshals the signed beacon block from its relevant ssz
// form.
func (w bellatrixSignedBeaconBlock) UnmarshalSSZ(buf []byte) error {
	return w.b.UnmarshalSSZ(buf)
}

// Proto returns the block in its underlying protobuf interface.
func (w bellatrixSignedBeaconBlock) Proto() proto.Message {
	return w.b
}

// PbGenericBlock returns a generic signed beacon block.
func (w bellatrixSignedBeaconBlock) PbGenericBlock() (*eth.GenericSignedBeaconBlock, error) {
	return &eth.GenericSignedBeaconBlock{
		Block: &eth.GenericSignedBeaconBlock_Bellatrix{Bellatrix: w.b},
	}, nil
}

// PbBellatrixBlock returns the underlying protobuf object.
func (w bellatrixSignedBeaconBlock) PbBellatrixBlock() (*eth.SignedBeaconBlockBellatrix, error) {
	return w.b, nil
}

// PbBlindedBellatrixBlock is a stub.
func (bellatrixSignedBeaconBlock) PbBlindedBellatrixBlock() (*eth.SignedBlindedBeaconBlockBellatrix, error) {
	return nil, ErrUnsupportedBlindedBellatrixBlock
}

// PbPhase0Block is a stub.
func (bellatrixSignedBeaconBlock) PbPhase0Block() (*eth.SignedBeaconBlock, error) {
	return nil, ErrUnsupportedPhase0Block
}

// PbAltairBlock returns the underlying protobuf object.
func (bellatrixSignedBeaconBlock) PbAltairBlock() (*eth.SignedBeaconBlockAltair, error) {
	return nil, ErrUnsupportedAltairBlock
}

<<<<<<< HEAD
// PbEip4844Block is a stub.
func (bellatrixSignedBeaconBlock) PbEip4844Block() (*eth.SignedBeaconBlockWithBlobKZGs, error) {
	return nil, ErrUnsupportedEip4844Block
=======
func (w bellatrixSignedBeaconBlock) ToBlinded() (interfaces.SignedBeaconBlock, error) {
	if w.Block().IsNil() {
		return nil, errors.New("cannot convert nil block to blinded format")
	}
	payload := w.b.Block.Body.ExecutionPayload
	wrappedPayload, err := WrappedExecutionPayload(payload)
	if err != nil {
		return nil, err
	}
	header, err := PayloadToHeader(wrappedPayload)
	if err != nil {
		return nil, err
	}
	return signedBlindedBeaconBlockBellatrix{
		b: &eth.SignedBlindedBeaconBlockBellatrix{
			Block: &eth.BlindedBeaconBlockBellatrix{
				Slot:          w.b.Block.Slot,
				ProposerIndex: w.b.Block.ProposerIndex,
				ParentRoot:    w.b.Block.ParentRoot,
				StateRoot:     w.b.Block.StateRoot,
				Body: &eth.BlindedBeaconBlockBodyBellatrix{
					RandaoReveal:           w.b.Block.Body.RandaoReveal,
					Eth1Data:               w.b.Block.Body.Eth1Data,
					Graffiti:               w.b.Block.Body.Graffiti,
					ProposerSlashings:      w.b.Block.Body.ProposerSlashings,
					AttesterSlashings:      w.b.Block.Body.AttesterSlashings,
					Attestations:           w.b.Block.Body.Attestations,
					Deposits:               w.b.Block.Body.Deposits,
					VoluntaryExits:         w.b.Block.Body.VoluntaryExits,
					SyncAggregate:          w.b.Block.Body.SyncAggregate,
					ExecutionPayloadHeader: header,
				},
			},
			Signature: w.b.Signature,
		},
	}, nil
>>>>>>> 616cfd33
}

// Version of the underlying protobuf object.
func (bellatrixSignedBeaconBlock) Version() int {
	return version.Bellatrix
}

func (w bellatrixSignedBeaconBlock) Header() (*eth.SignedBeaconBlockHeader, error) {
	root, err := w.b.Block.Body.HashTreeRoot()
	if err != nil {
		return nil, errors.Wrapf(err, "could not hash block")
	}

	return &eth.SignedBeaconBlockHeader{
		Header: &eth.BeaconBlockHeader{
			Slot:          w.b.Block.Slot,
			ProposerIndex: w.b.Block.ProposerIndex,
			ParentRoot:    w.b.Block.ParentRoot,
			StateRoot:     w.b.Block.StateRoot,
			BodyRoot:      root[:],
		},
		Signature: w.Signature(),
	}, nil
}

// bellatrixBeaconBlock is the wrapper for the actual block.
type bellatrixBeaconBlock struct {
	b *eth.BeaconBlockBellatrix
}

// wrappedBellatrixBeaconBlock is a constructor which wraps a protobuf Bellatrix object
// with the block wrapper.
func wrappedBellatrixBeaconBlock(b *eth.BeaconBlockBellatrix) (interfaces.BeaconBlock, error) {
	w := bellatrixBeaconBlock{b: b}
	if w.IsNil() {
		return nil, ErrNilObjectWrapped
	}
	return w, nil
}

// Slot returns the respective slot of the block.
func (w bellatrixBeaconBlock) Slot() types.Slot {
	return w.b.Slot
}

// ProposerIndex returns the proposer index of the beacon block.
func (w bellatrixBeaconBlock) ProposerIndex() types.ValidatorIndex {
	return w.b.ProposerIndex
}

// ParentRoot returns the parent root of beacon block.
func (w bellatrixBeaconBlock) ParentRoot() []byte {
	return w.b.ParentRoot
}

// StateRoot returns the state root of the beacon block.
func (w bellatrixBeaconBlock) StateRoot() []byte {
	return w.b.StateRoot
}

// Body returns the underlying block body.
func (w bellatrixBeaconBlock) Body() interfaces.BeaconBlockBody {
	return bellatrixBeaconBlockBody{b: w.b.Body}
}

// IsNil checks if the beacon block is nil.
func (w bellatrixBeaconBlock) IsNil() bool {
	return w.b == nil
}

// IsBlinded checks if the beacon block is a blinded block.
func (bellatrixBeaconBlock) IsBlinded() bool {
	return false
}

// HashTreeRoot returns the ssz root of the block.
func (w bellatrixBeaconBlock) HashTreeRoot() ([32]byte, error) {
	return w.b.HashTreeRoot()
}

// HashTreeRootWith ssz hashes the BeaconBlock object with a hasher.
func (w bellatrixBeaconBlock) HashTreeRootWith(hh *ssz.Hasher) error {
	return w.b.HashTreeRootWith(hh)
}

// MarshalSSZ marshals the block into its respective
// ssz form.
func (w bellatrixBeaconBlock) MarshalSSZ() ([]byte, error) {
	return w.b.MarshalSSZ()
}

// MarshalSSZTo marshals the beacon block's ssz
// form to the provided byte buffer.
func (w bellatrixBeaconBlock) MarshalSSZTo(dst []byte) ([]byte, error) {
	return w.b.MarshalSSZTo(dst)
}

// SizeSSZ returns the size of the serialized block.
func (w bellatrixBeaconBlock) SizeSSZ() int {
	return w.b.SizeSSZ()
}

// UnmarshalSSZ unmarshals the beacon block from its relevant ssz
// form.
func (w bellatrixBeaconBlock) UnmarshalSSZ(buf []byte) error {
	return w.b.UnmarshalSSZ(buf)
}

// Proto returns the underlying block object in its
// proto form.
func (w bellatrixBeaconBlock) Proto() proto.Message {
	return w.b
}

// Version of the underlying protobuf object.
func (bellatrixBeaconBlock) Version() int {
	return version.Bellatrix
}

// AsSignRequestObject returns the underlying sign request object.
func (w bellatrixBeaconBlock) AsSignRequestObject() validatorpb.SignRequestObject {
	return &validatorpb.SignRequest_BlockV3{
		BlockV3: w.b,
	}
}

// bellatrixBeaconBlockBody is a wrapper of a beacon block body.
type bellatrixBeaconBlockBody struct {
	b *eth.BeaconBlockBodyBellatrix
}

// wrappedBellatrixBeaconBlockBody is a constructor which wraps a protobuf bellatrix object
// with the block wrapper.
func wrappedBellatrixBeaconBlockBody(b *eth.BeaconBlockBodyBellatrix) (interfaces.BeaconBlockBody, error) {
	w := bellatrixBeaconBlockBody{b: b}
	if w.IsNil() {
		return nil, ErrNilObjectWrapped
	}
	return w, nil
}

// RandaoReveal returns the randao reveal from the block body.
func (w bellatrixBeaconBlockBody) RandaoReveal() []byte {
	return w.b.RandaoReveal
}

// Eth1Data returns the eth1 data in the block.
func (w bellatrixBeaconBlockBody) Eth1Data() *eth.Eth1Data {
	return w.b.Eth1Data
}

// Graffiti returns the graffiti in the block.
func (w bellatrixBeaconBlockBody) Graffiti() []byte {
	return w.b.Graffiti
}

// ProposerSlashings returns the proposer slashings in the block.
func (w bellatrixBeaconBlockBody) ProposerSlashings() []*eth.ProposerSlashing {
	return w.b.ProposerSlashings
}

// AttesterSlashings returns the attester slashings in the block.
func (w bellatrixBeaconBlockBody) AttesterSlashings() []*eth.AttesterSlashing {
	return w.b.AttesterSlashings
}

// Attestations returns the stored attestations in the block.
func (w bellatrixBeaconBlockBody) Attestations() []*eth.Attestation {
	return w.b.Attestations
}

// Deposits returns the stored deposits in the block.
func (w bellatrixBeaconBlockBody) Deposits() []*eth.Deposit {
	return w.b.Deposits
}

// VoluntaryExits returns the voluntary exits in the block.
func (w bellatrixBeaconBlockBody) VoluntaryExits() []*eth.SignedVoluntaryExit {
	return w.b.VoluntaryExits
}

// SyncAggregate returns the sync aggregate in the block.
func (w bellatrixBeaconBlockBody) SyncAggregate() (*eth.SyncAggregate, error) {
	return w.b.SyncAggregate, nil
}

// IsNil checks if the block body is nil.
func (w bellatrixBeaconBlockBody) IsNil() bool {
	return w.b == nil
}

// HashTreeRoot returns the ssz root of the block body.
func (w bellatrixBeaconBlockBody) HashTreeRoot() ([32]byte, error) {
	return w.b.HashTreeRoot()
}

// Proto returns the underlying proto form of the block
// body.
func (w bellatrixBeaconBlockBody) Proto() proto.Message {
	return w.b
}

<<<<<<< HEAD
// ExecutionPayload returns the Execution payload of the block body.
func (w bellatrixBeaconBlockBody) ExecutionPayload() (*enginev1.ExecutionPayload, error) {
	return w.b.ExecutionPayload, nil
}

// ExecutionPayloadHeader is a stub.
func (w bellatrixBeaconBlockBody) ExecutionPayloadHeader() (*eth.ExecutionPayloadHeader, error) {
	return nil, errors.Wrapf(ErrUnsupportedField, "ExecutionPayloadHeader for %T", w)
}

// BlobKzgs is a stub.
func (w bellatrixBeaconBlockBody) BlobKzgs() ([][]byte, error) {
	return nil, errors.Wrapf(ErrUnsupportedField, "ExecutionPayloadHeader for %T", w)
=======
// Execution returns the Execution payload of the block body.
func (w bellatrixBeaconBlockBody) Execution() (interfaces.ExecutionData, error) {
	return WrappedExecutionPayload(w.b.ExecutionPayload)
>>>>>>> 616cfd33
}<|MERGE_RESOLUTION|>--- conflicted
+++ resolved
@@ -107,11 +107,11 @@
 	return nil, ErrUnsupportedAltairBlock
 }
 
-<<<<<<< HEAD
 // PbEip4844Block is a stub.
 func (bellatrixSignedBeaconBlock) PbEip4844Block() (*eth.SignedBeaconBlockWithBlobKZGs, error) {
 	return nil, ErrUnsupportedEip4844Block
-=======
+}
+
 func (w bellatrixSignedBeaconBlock) ToBlinded() (interfaces.SignedBeaconBlock, error) {
 	if w.Block().IsNil() {
 		return nil, errors.New("cannot convert nil block to blinded format")
@@ -148,7 +148,6 @@
 			Signature: w.b.Signature,
 		},
 	}, nil
->>>>>>> 616cfd33
 }
 
 // Version of the underlying protobuf object.
@@ -351,23 +350,12 @@
 	return w.b
 }
 
-<<<<<<< HEAD
-// ExecutionPayload returns the Execution payload of the block body.
-func (w bellatrixBeaconBlockBody) ExecutionPayload() (*enginev1.ExecutionPayload, error) {
-	return w.b.ExecutionPayload, nil
-}
-
-// ExecutionPayloadHeader is a stub.
-func (w bellatrixBeaconBlockBody) ExecutionPayloadHeader() (*eth.ExecutionPayloadHeader, error) {
-	return nil, errors.Wrapf(ErrUnsupportedField, "ExecutionPayloadHeader for %T", w)
+// Execution returns the Execution payload of the block body.
+func (w bellatrixBeaconBlockBody) Execution() (interfaces.ExecutionData, error) {
+	return WrappedExecutionPayload(w.b.ExecutionPayload)
 }
 
 // BlobKzgs is a stub.
 func (w bellatrixBeaconBlockBody) BlobKzgs() ([][]byte, error) {
 	return nil, errors.Wrapf(ErrUnsupportedField, "ExecutionPayloadHeader for %T", w)
-=======
-// Execution returns the Execution payload of the block body.
-func (w bellatrixBeaconBlockBody) Execution() (interfaces.ExecutionData, error) {
-	return WrappedExecutionPayload(w.b.ExecutionPayload)
->>>>>>> 616cfd33
 }