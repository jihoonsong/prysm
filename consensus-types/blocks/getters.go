--- conflicted
+++ resolved
@@ -1083,10 +1083,6 @@
 }
 
 // Attestations returns the stored attestations in the block.
-<<<<<<< HEAD
-func (b *BeaconBlockBody) Attestations() []interfaces.Attestation {
-	return b.attestations
-=======
 func (b *BeaconBlockBody) Attestations() []eth.Att {
 	var atts []eth.Att
 	if b.version < version.Electra {
@@ -1107,7 +1103,6 @@
 		}
 	}
 	return atts
->>>>>>> 80e3c4d4
 }
 
 // Deposits returns the stored deposits in the block.
