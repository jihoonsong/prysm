package blocks

import (
	"fmt"
	"math/big"

	"github.com/pkg/errors"
	ssz "github.com/prysmaticlabs/fastssz"
	field_params "github.com/prysmaticlabs/prysm/v5/config/fieldparams"
	consensus_types "github.com/prysmaticlabs/prysm/v5/consensus-types"
	"github.com/prysmaticlabs/prysm/v5/consensus-types/interfaces"
	"github.com/prysmaticlabs/prysm/v5/consensus-types/primitives"
	"github.com/prysmaticlabs/prysm/v5/math"
	enginev1 "github.com/prysmaticlabs/prysm/v5/proto/engine/v1"
	eth "github.com/prysmaticlabs/prysm/v5/proto/prysm/v1alpha1"
	validatorpb "github.com/prysmaticlabs/prysm/v5/proto/prysm/v1alpha1/validator-client"
	"github.com/prysmaticlabs/prysm/v5/runtime/version"
	log "github.com/sirupsen/logrus"
)

// BeaconBlockIsNil checks if any composite field of input signed beacon block is nil.
// Access to these nil fields will result in run time panic,
// it is recommended to run these checks as first line of defense.
func BeaconBlockIsNil(b interfaces.ReadOnlySignedBeaconBlock) error {
	if b == nil || b.IsNil() {
		return ErrNilSignedBeaconBlock
	}
	return nil
}

// Signature returns the respective block signature.
func (b *SignedBeaconBlock) Signature() [field_params.BLSSignatureLength]byte {
	return b.signature
}

// Block returns the underlying beacon block object.
func (b *SignedBeaconBlock) Block() interfaces.ReadOnlyBeaconBlock {
	return b.block
}

// IsNil checks if the underlying beacon block is nil.
func (b *SignedBeaconBlock) IsNil() bool {
	return b == nil || b.block.IsNil()
}

// Copy performs a deep copy of the signed beacon block object.
func (b *SignedBeaconBlock) Copy() (interfaces.SignedBeaconBlock, error) {
	if b == nil {
		return nil, nil
	}

	pb, err := b.Proto()
	if err != nil {
		return nil, err
	}
	switch b.version {
	case version.Phase0:
		cp := eth.CopySignedBeaconBlock(pb.(*eth.SignedBeaconBlock))
		return initSignedBlockFromProtoPhase0(cp)
	case version.Altair:
		cp := eth.CopySignedBeaconBlockAltair(pb.(*eth.SignedBeaconBlockAltair))
		return initSignedBlockFromProtoAltair(cp)
	case version.Bellatrix:
		if b.IsBlinded() {
			cp := eth.CopySignedBlindedBeaconBlockBellatrix(pb.(*eth.SignedBlindedBeaconBlockBellatrix))
			return initBlindedSignedBlockFromProtoBellatrix(cp)
		}
		cp := eth.CopySignedBeaconBlockBellatrix(pb.(*eth.SignedBeaconBlockBellatrix))
		return initSignedBlockFromProtoBellatrix(cp)
	case version.Capella:
		if b.IsBlinded() {
			cp := eth.CopySignedBlindedBeaconBlockCapella(pb.(*eth.SignedBlindedBeaconBlockCapella))
			return initBlindedSignedBlockFromProtoCapella(cp)
		}
		cp := eth.CopySignedBeaconBlockCapella(pb.(*eth.SignedBeaconBlockCapella))
		return initSignedBlockFromProtoCapella(cp)
	case version.Deneb:
		if b.IsBlinded() {
			cp := eth.CopySignedBlindedBeaconBlockDeneb(pb.(*eth.SignedBlindedBeaconBlockDeneb))
			return initBlindedSignedBlockFromProtoDeneb(cp)
		}
		cp := eth.CopySignedBeaconBlockDeneb(pb.(*eth.SignedBeaconBlockDeneb))
		return initSignedBlockFromProtoDeneb(cp)
	case version.Electra:
		if b.IsBlinded() {
			cp := eth.CopySignedBlindedBeaconBlockElectra(pb.(*eth.SignedBlindedBeaconBlockElectra))
			return initBlindedSignedBlockFromProtoElectra(cp)
		}
		cp := eth.CopySignedBeaconBlockElectra(pb.(*eth.SignedBeaconBlockElectra))
		return initSignedBlockFromProtoElectra(cp)

	default:
		return nil, errIncorrectBlockVersion
	}
}

// PbGenericBlock returns a generic signed beacon block.
func (b *SignedBeaconBlock) PbGenericBlock() (*eth.GenericSignedBeaconBlock, error) {
	pb, err := b.Proto()
	if err != nil {
		return nil, err
	}
	switch b.version {
	case version.Phase0:
		return &eth.GenericSignedBeaconBlock{
			Block: &eth.GenericSignedBeaconBlock_Phase0{Phase0: pb.(*eth.SignedBeaconBlock)},
		}, nil
	case version.Altair:
		return &eth.GenericSignedBeaconBlock{
			Block: &eth.GenericSignedBeaconBlock_Altair{Altair: pb.(*eth.SignedBeaconBlockAltair)},
		}, nil
	case version.Bellatrix:
		if b.IsBlinded() {
			return &eth.GenericSignedBeaconBlock{
				Block: &eth.GenericSignedBeaconBlock_BlindedBellatrix{BlindedBellatrix: pb.(*eth.SignedBlindedBeaconBlockBellatrix)},
			}, nil
		}
		return &eth.GenericSignedBeaconBlock{
			Block: &eth.GenericSignedBeaconBlock_Bellatrix{Bellatrix: pb.(*eth.SignedBeaconBlockBellatrix)},
		}, nil
	case version.Capella:
		if b.IsBlinded() {
			return &eth.GenericSignedBeaconBlock{
				Block: &eth.GenericSignedBeaconBlock_BlindedCapella{BlindedCapella: pb.(*eth.SignedBlindedBeaconBlockCapella)},
			}, nil
		}
		return &eth.GenericSignedBeaconBlock{
			Block: &eth.GenericSignedBeaconBlock_Capella{Capella: pb.(*eth.SignedBeaconBlockCapella)},
		}, nil
	case version.Deneb:
		if b.IsBlinded() {
			return &eth.GenericSignedBeaconBlock{
				Block: &eth.GenericSignedBeaconBlock_BlindedDeneb{BlindedDeneb: pb.(*eth.SignedBlindedBeaconBlockDeneb)},
			}, nil
		}
		return &eth.GenericSignedBeaconBlock{
			Block: &eth.GenericSignedBeaconBlock_Deneb{Deneb: pb.(*eth.SignedBeaconBlockContentsDeneb)},
		}, nil
	case version.Electra:
		if b.IsBlinded() {
			return &eth.GenericSignedBeaconBlock{
				Block: &eth.GenericSignedBeaconBlock_BlindedElectra{BlindedElectra: pb.(*eth.SignedBlindedBeaconBlockElectra)},
			}, nil
		}
		return &eth.GenericSignedBeaconBlock{
			Block: &eth.GenericSignedBeaconBlock_Electra{Electra: pb.(*eth.SignedBeaconBlockContentsElectra)},
		}, nil
	default:
		return nil, errIncorrectBlockVersion
	}
}

// ToBlinded converts a non-blinded block to its blinded equivalent.
func (b *SignedBeaconBlock) ToBlinded() (interfaces.ReadOnlySignedBeaconBlock, error) {
	if b.version < version.Bellatrix {
		return nil, ErrUnsupportedVersion
	}
	if b.IsBlinded() {
		return b, nil
	}
	if b.block.IsNil() {
		return nil, errors.New("cannot convert nil block to blinded format")
	}
	payload, err := b.block.Body().Execution()
	if err != nil {
		return nil, err
	}

	switch p := payload.Proto().(type) {
	case *enginev1.ExecutionPayload:
		header, err := PayloadToHeader(payload)
		if err != nil {
			return nil, err
		}
		// TODO: extend to Electra
		atts := make([]*eth.Attestation, len(b.block.body.attestations))
		for i, att := range b.block.body.attestations {
			a, ok := att.(*eth.Attestation)
			if ok {
				atts[i] = a
			}
		}
		return initBlindedSignedBlockFromProtoBellatrix(
			&eth.SignedBlindedBeaconBlockBellatrix{
				Block: &eth.BlindedBeaconBlockBellatrix{
					Slot:          b.block.slot,
					ProposerIndex: b.block.proposerIndex,
					ParentRoot:    b.block.parentRoot[:],
					StateRoot:     b.block.stateRoot[:],
					Body: &eth.BlindedBeaconBlockBodyBellatrix{
						RandaoReveal:           b.block.body.randaoReveal[:],
						Eth1Data:               b.block.body.eth1Data,
						Graffiti:               b.block.body.graffiti[:],
						ProposerSlashings:      b.block.body.proposerSlashings,
						AttesterSlashings:      b.block.body.attesterSlashings,
						Attestations:           atts,
						Deposits:               b.block.body.deposits,
						VoluntaryExits:         b.block.body.voluntaryExits,
						SyncAggregate:          b.block.body.syncAggregate,
						ExecutionPayloadHeader: header,
					},
				},
				Signature: b.signature[:],
			})
	case *enginev1.ExecutionPayloadCapella:
		header, err := PayloadToHeaderCapella(payload)
		if err != nil {
			return nil, err
		}
		// TODO: extend to Electra
		atts := make([]*eth.Attestation, len(b.block.body.attestations))
		for i, att := range b.block.body.attestations {
			a, ok := att.(*eth.Attestation)
			if ok {
				atts[i] = a
			}
		}
		return initBlindedSignedBlockFromProtoCapella(
			&eth.SignedBlindedBeaconBlockCapella{
				Block: &eth.BlindedBeaconBlockCapella{
					Slot:          b.block.slot,
					ProposerIndex: b.block.proposerIndex,
					ParentRoot:    b.block.parentRoot[:],
					StateRoot:     b.block.stateRoot[:],
					Body: &eth.BlindedBeaconBlockBodyCapella{
						RandaoReveal:           b.block.body.randaoReveal[:],
						Eth1Data:               b.block.body.eth1Data,
						Graffiti:               b.block.body.graffiti[:],
						ProposerSlashings:      b.block.body.proposerSlashings,
						AttesterSlashings:      b.block.body.attesterSlashings,
						Attestations:           atts,
						Deposits:               b.block.body.deposits,
						VoluntaryExits:         b.block.body.voluntaryExits,
						SyncAggregate:          b.block.body.syncAggregate,
						ExecutionPayloadHeader: header,
						BlsToExecutionChanges:  b.block.body.blsToExecutionChanges,
					},
				},
				Signature: b.signature[:],
			})
	case *enginev1.ExecutionPayloadDeneb:
		header, err := PayloadToHeaderDeneb(payload)
		if err != nil {
			return nil, err
		}
		// TODO: extend to Electra
		atts := make([]*eth.Attestation, len(b.block.body.attestations))
		for i, att := range b.block.body.attestations {
			a, ok := att.(*eth.Attestation)
			if ok {
				atts[i] = a
			}
		}
		return initBlindedSignedBlockFromProtoDeneb(
			&eth.SignedBlindedBeaconBlockDeneb{
				Message: &eth.BlindedBeaconBlockDeneb{
					Slot:          b.block.slot,
					ProposerIndex: b.block.proposerIndex,
					ParentRoot:    b.block.parentRoot[:],
					StateRoot:     b.block.stateRoot[:],
					Body: &eth.BlindedBeaconBlockBodyDeneb{
						RandaoReveal:           b.block.body.randaoReveal[:],
						Eth1Data:               b.block.body.eth1Data,
						Graffiti:               b.block.body.graffiti[:],
						ProposerSlashings:      b.block.body.proposerSlashings,
						AttesterSlashings:      b.block.body.attesterSlashings,
						Attestations:           atts,
						Deposits:               b.block.body.deposits,
						VoluntaryExits:         b.block.body.voluntaryExits,
						SyncAggregate:          b.block.body.syncAggregate,
						ExecutionPayloadHeader: header,
						BlsToExecutionChanges:  b.block.body.blsToExecutionChanges,
						BlobKzgCommitments:     b.block.body.blobKzgCommitments,
					},
				},
				Signature: b.signature[:],
			})
	case *enginev1.ExecutionPayloadElectra:
		pe, ok := payload.(interfaces.ExecutionDataElectra)
		if !ok {
			return nil, interfaces.ErrIncompatibleFork
		}
		header, err := PayloadToHeaderElectra(pe)
		if err != nil {
			return nil, err
		}
		return initBlindedSignedBlockFromProtoElectra(
			&eth.SignedBlindedBeaconBlockElectra{
				Message: &eth.BlindedBeaconBlockElectra{
					Slot:          b.block.slot,
					ProposerIndex: b.block.proposerIndex,
					ParentRoot:    b.block.parentRoot[:],
					StateRoot:     b.block.stateRoot[:],
					Body: &eth.BlindedBeaconBlockBodyElectra{
						RandaoReveal:           b.block.body.randaoReveal[:],
						Eth1Data:               b.block.body.eth1Data,
						Graffiti:               b.block.body.graffiti[:],
						ProposerSlashings:      b.block.body.proposerSlashings,
						AttesterSlashings:      b.block.body.attesterSlashingsElectra,
						Attestations:           b.block.body.attestationsElectra,
						Deposits:               b.block.body.deposits,
						VoluntaryExits:         b.block.body.voluntaryExits,
						SyncAggregate:          b.block.body.syncAggregate,
						ExecutionPayloadHeader: header,
						BlsToExecutionChanges:  b.block.body.blsToExecutionChanges,
						BlobKzgCommitments:     b.block.body.blobKzgCommitments,
						Consolidations:         b.block.body.signedConsolidations,
					},
				},
				Signature: b.signature[:],
			})
	default:
		return nil, fmt.Errorf("%T is not an execution payload header", p)
	}
}

func (b *SignedBeaconBlock) Unblind(e interfaces.ExecutionData) error {
	if e.IsNil() {
		return errors.New("cannot unblind with nil execution data")
	}
	if !b.IsBlinded() {
		return errors.New("cannot unblind if the block is already unblinded")
	}
	payloadRoot, err := e.HashTreeRoot()
	if err != nil {
		return err
	}
	header, err := b.Block().Body().Execution()
	if err != nil {
		return err
	}
	headerRoot, err := header.HashTreeRoot()
	if err != nil {
		return err
	}
	if payloadRoot != headerRoot {
		return errors.New("cannot unblind with different execution data")
	}
	if err := b.SetExecution(e); err != nil {
		return err
	}
	return nil
}

// Version of the underlying protobuf object.
func (b *SignedBeaconBlock) Version() int {
	return b.version
}

// IsBlinded metadata on whether a block is blinded
func (b *SignedBeaconBlock) IsBlinded() bool {
	return b.version >= version.Bellatrix && b.block.body.executionPayload == nil
}

// ValueInWei metadata on the payload value returned by the builder.
func (b *SignedBeaconBlock) ValueInWei() math.Wei {
	exec, err := b.block.body.Execution()
	if err != nil {
		if !errors.Is(err, consensus_types.ErrUnsupportedField) {
			log.WithError(err).Warn("failed to retrieve execution payload")
		}
		return big.NewInt(0)
	}
	val, err := exec.ValueInWei()
	if err != nil {
		if !errors.Is(err, consensus_types.ErrUnsupportedField) {
			log.WithError(err).Warn("failed to retrieve execution payload")
		}
		return big.NewInt(0)
	}
	return val
}

// ValueInGwei metadata on the payload value returned by the builder.
func (b *SignedBeaconBlock) ValueInGwei() uint64 {
	exec, err := b.block.body.Execution()
	if err != nil {
		if !errors.Is(err, consensus_types.ErrUnsupportedField) {
			log.WithError(err).Warn("failed to retrieve execution payload")
		}
		return 0
	}
	val, err := exec.ValueInGwei()
	if err != nil {
		if !errors.Is(err, consensus_types.ErrUnsupportedField) {
			log.WithError(err).Warn("failed to retrieve execution payload")
		}
		return 0
	}
	return val
}

// Header converts the underlying protobuf object from blinded block to header format.
func (b *SignedBeaconBlock) Header() (*eth.SignedBeaconBlockHeader, error) {
	if b.IsNil() {
		return nil, errNilBlock
	}
	root, err := b.block.body.HashTreeRoot()
	if err != nil {
		return nil, errors.Wrapf(err, "could not hash block body")
	}

	return &eth.SignedBeaconBlockHeader{
		Header: &eth.BeaconBlockHeader{
			Slot:          b.block.slot,
			ProposerIndex: b.block.proposerIndex,
			ParentRoot:    b.block.parentRoot[:],
			StateRoot:     b.block.stateRoot[:],
			BodyRoot:      root[:],
		},
		Signature: b.signature[:],
	}, nil
}

// MarshalSSZ marshals the signed beacon block to its relevant ssz form.
func (b *SignedBeaconBlock) MarshalSSZ() ([]byte, error) {
	pb, err := b.Proto()
	if err != nil {
		return []byte{}, err
	}
	switch b.version {
	case version.Phase0:
		return pb.(*eth.SignedBeaconBlock).MarshalSSZ()
	case version.Altair:
		return pb.(*eth.SignedBeaconBlockAltair).MarshalSSZ()
	case version.Bellatrix:
		if b.IsBlinded() {
			return pb.(*eth.SignedBlindedBeaconBlockBellatrix).MarshalSSZ()
		}
		return pb.(*eth.SignedBeaconBlockBellatrix).MarshalSSZ()
	case version.Capella:
		if b.IsBlinded() {
			return pb.(*eth.SignedBlindedBeaconBlockCapella).MarshalSSZ()
		}
		return pb.(*eth.SignedBeaconBlockCapella).MarshalSSZ()
	case version.Deneb:
		if b.IsBlinded() {
			return pb.(*eth.SignedBlindedBeaconBlockDeneb).MarshalSSZ()
		}
		return pb.(*eth.SignedBeaconBlockDeneb).MarshalSSZ()
	case version.Electra:
		if b.IsBlinded() {
			return pb.(*eth.SignedBlindedBeaconBlockElectra).MarshalSSZ()
		}
		return pb.(*eth.SignedBeaconBlockElectra).MarshalSSZ()
	default:
		return []byte{}, errIncorrectBlockVersion
	}
}

// MarshalSSZTo marshals the signed beacon block's ssz
// form to the provided byte buffer.
func (b *SignedBeaconBlock) MarshalSSZTo(dst []byte) ([]byte, error) {
	pb, err := b.Proto()
	if err != nil {
		return []byte{}, err
	}
	switch b.version {
	case version.Phase0:
		return pb.(*eth.SignedBeaconBlock).MarshalSSZTo(dst)
	case version.Altair:
		return pb.(*eth.SignedBeaconBlockAltair).MarshalSSZTo(dst)
	case version.Bellatrix:
		if b.IsBlinded() {
			return pb.(*eth.SignedBlindedBeaconBlockBellatrix).MarshalSSZTo(dst)
		}
		return pb.(*eth.SignedBeaconBlockBellatrix).MarshalSSZTo(dst)
	case version.Capella:
		if b.IsBlinded() {
			return pb.(*eth.SignedBlindedBeaconBlockCapella).MarshalSSZTo(dst)
		}
		return pb.(*eth.SignedBeaconBlockCapella).MarshalSSZTo(dst)
	case version.Deneb:
		if b.IsBlinded() {
			return pb.(*eth.SignedBlindedBeaconBlockDeneb).MarshalSSZTo(dst)
		}
		return pb.(*eth.SignedBeaconBlockDeneb).MarshalSSZTo(dst)
	case version.Electra:
		if b.IsBlinded() {
			return pb.(*eth.SignedBlindedBeaconBlockElectra).MarshalSSZTo(dst)
		}
		return pb.(*eth.SignedBeaconBlockElectra).MarshalSSZTo(dst)
	default:
		return []byte{}, errIncorrectBlockVersion
	}
}

// SizeSSZ returns the size of the serialized signed block
//
// WARNING: This function panics. It is required to change the signature
// of fastssz's SizeSSZ() interface function to avoid panicking.
// Changing the signature causes very problematic issues with wealdtech deps.
// For the time being panicking is preferable.
func (b *SignedBeaconBlock) SizeSSZ() int {
	pb, err := b.Proto()
	if err != nil {
		panic(err)
	}
	switch b.version {
	case version.Phase0:
		return pb.(*eth.SignedBeaconBlock).SizeSSZ()
	case version.Altair:
		return pb.(*eth.SignedBeaconBlockAltair).SizeSSZ()
	case version.Bellatrix:
		if b.IsBlinded() {
			return pb.(*eth.SignedBlindedBeaconBlockBellatrix).SizeSSZ()
		}
		return pb.(*eth.SignedBeaconBlockBellatrix).SizeSSZ()
	case version.Capella:
		if b.IsBlinded() {
			return pb.(*eth.SignedBlindedBeaconBlockCapella).SizeSSZ()
		}
		return pb.(*eth.SignedBeaconBlockCapella).SizeSSZ()
	case version.Deneb:
		if b.IsBlinded() {
			return pb.(*eth.SignedBlindedBeaconBlockDeneb).SizeSSZ()
		}
		return pb.(*eth.SignedBeaconBlockDeneb).SizeSSZ()
	case version.Electra:
		if b.IsBlinded() {
			return pb.(*eth.SignedBlindedBeaconBlockElectra).SizeSSZ()
		}
		return pb.(*eth.SignedBeaconBlockElectra).SizeSSZ()
	default:
		panic(incorrectBlockVersion)
	}
}

// UnmarshalSSZ unmarshals the signed beacon block from its relevant ssz form.
func (b *SignedBeaconBlock) UnmarshalSSZ(buf []byte) error {
	var newBlock *SignedBeaconBlock
	switch b.version {
	case version.Phase0:
		pb := &eth.SignedBeaconBlock{}
		if err := pb.UnmarshalSSZ(buf); err != nil {
			return err
		}
		var err error
		newBlock, err = initSignedBlockFromProtoPhase0(pb)
		if err != nil {
			return err
		}
	case version.Altair:
		pb := &eth.SignedBeaconBlockAltair{}
		if err := pb.UnmarshalSSZ(buf); err != nil {
			return err
		}
		var err error
		newBlock, err = initSignedBlockFromProtoAltair(pb)
		if err != nil {
			return err
		}
	case version.Bellatrix:
		if b.IsBlinded() {
			pb := &eth.SignedBlindedBeaconBlockBellatrix{}
			if err := pb.UnmarshalSSZ(buf); err != nil {
				return err
			}
			var err error
			newBlock, err = initBlindedSignedBlockFromProtoBellatrix(pb)
			if err != nil {
				return err
			}
		} else {
			pb := &eth.SignedBeaconBlockBellatrix{}
			if err := pb.UnmarshalSSZ(buf); err != nil {
				return err
			}
			var err error
			newBlock, err = initSignedBlockFromProtoBellatrix(pb)
			if err != nil {
				return err
			}
		}
	case version.Capella:
		if b.IsBlinded() {
			pb := &eth.SignedBlindedBeaconBlockCapella{}
			if err := pb.UnmarshalSSZ(buf); err != nil {
				return err
			}
			var err error
			newBlock, err = initBlindedSignedBlockFromProtoCapella(pb)
			if err != nil {
				return err
			}
		} else {
			pb := &eth.SignedBeaconBlockCapella{}
			if err := pb.UnmarshalSSZ(buf); err != nil {
				return err
			}
			var err error
			newBlock, err = initSignedBlockFromProtoCapella(pb)
			if err != nil {
				return err
			}
		}
	case version.Deneb:
		if b.IsBlinded() {
			pb := &eth.SignedBlindedBeaconBlockDeneb{}
			if err := pb.UnmarshalSSZ(buf); err != nil {
				return err
			}
			var err error
			newBlock, err = initBlindedSignedBlockFromProtoDeneb(pb)
			if err != nil {
				return err
			}
		} else {
			pb := &eth.SignedBeaconBlockDeneb{}
			if err := pb.UnmarshalSSZ(buf); err != nil {
				return err
			}
			var err error
			newBlock, err = initSignedBlockFromProtoDeneb(pb)
			if err != nil {
				return err
			}
		}
	case version.Electra:
		if b.IsBlinded() {
			pb := &eth.SignedBlindedBeaconBlockElectra{}
			if err := pb.UnmarshalSSZ(buf); err != nil {
				return err
			}
			var err error
			newBlock, err = initBlindedSignedBlockFromProtoElectra(pb)
			if err != nil {
				return err
			}
		} else {
			pb := &eth.SignedBeaconBlockElectra{}
			if err := pb.UnmarshalSSZ(buf); err != nil {
				return err
			}
			var err error
			newBlock, err = initSignedBlockFromProtoElectra(pb)
			if err != nil {
				return err
			}
		}
	default:
		return errIncorrectBlockVersion
	}
	*b = *newBlock
	return nil
}

// Slot returns the respective slot of the block.
func (b *BeaconBlock) Slot() primitives.Slot {
	return b.slot
}

// ProposerIndex returns the proposer index of the beacon block.
func (b *BeaconBlock) ProposerIndex() primitives.ValidatorIndex {
	return b.proposerIndex
}

// ParentRoot returns the parent root of beacon block.
func (b *BeaconBlock) ParentRoot() [field_params.RootLength]byte {
	return b.parentRoot
}

// StateRoot returns the state root of the beacon block.
func (b *BeaconBlock) StateRoot() [field_params.RootLength]byte {
	return b.stateRoot
}

// Body returns the underlying block body.
func (b *BeaconBlock) Body() interfaces.ReadOnlyBeaconBlockBody {
	return b.body
}

// IsNil checks if the beacon block is nil.
func (b *BeaconBlock) IsNil() bool {
	return b == nil || b.Body().IsNil()
}

// IsBlinded checks if the beacon block is a blinded block.
func (b *BeaconBlock) IsBlinded() bool {
	return b.version >= version.Bellatrix && b.body.executionPayload == nil
}

// Version of the underlying protobuf object.
func (b *BeaconBlock) Version() int {
	return b.version
}

// HashTreeRoot returns the ssz root of the block.
func (b *BeaconBlock) HashTreeRoot() ([field_params.RootLength]byte, error) {
	pb, err := b.Proto()
	if err != nil {
		return [field_params.RootLength]byte{}, err
	}
	switch b.version {
	case version.Phase0:
		return pb.(*eth.BeaconBlock).HashTreeRoot()
	case version.Altair:
		return pb.(*eth.BeaconBlockAltair).HashTreeRoot()
	case version.Bellatrix:
		if b.IsBlinded() {
			return pb.(*eth.BlindedBeaconBlockBellatrix).HashTreeRoot()
		}
		return pb.(*eth.BeaconBlockBellatrix).HashTreeRoot()
	case version.Capella:
		if b.IsBlinded() {
			return pb.(*eth.BlindedBeaconBlockCapella).HashTreeRoot()
		}
		return pb.(*eth.BeaconBlockCapella).HashTreeRoot()
	case version.Deneb:
		if b.IsBlinded() {
			return pb.(*eth.BlindedBeaconBlockDeneb).HashTreeRoot()
		}
		return pb.(*eth.BeaconBlockDeneb).HashTreeRoot()
	case version.Electra:
		if b.IsBlinded() {
			return pb.(*eth.BlindedBeaconBlockElectra).HashTreeRoot()
		}
		return pb.(*eth.BeaconBlockElectra).HashTreeRoot()
	default:
		return [field_params.RootLength]byte{}, errIncorrectBlockVersion
	}
}

// HashTreeRootWith ssz hashes the BeaconBlock object with a hasher.
func (b *BeaconBlock) HashTreeRootWith(h *ssz.Hasher) error {
	pb, err := b.Proto()
	if err != nil {
		return err
	}
	switch b.version {
	case version.Phase0:
		return pb.(*eth.BeaconBlock).HashTreeRootWith(h)
	case version.Altair:
		return pb.(*eth.BeaconBlockAltair).HashTreeRootWith(h)
	case version.Bellatrix:
		if b.IsBlinded() {
			return pb.(*eth.BlindedBeaconBlockBellatrix).HashTreeRootWith(h)
		}
		return pb.(*eth.BeaconBlockBellatrix).HashTreeRootWith(h)
	case version.Capella:
		if b.IsBlinded() {
			return pb.(*eth.BlindedBeaconBlockCapella).HashTreeRootWith(h)
		}
		return pb.(*eth.BeaconBlockCapella).HashTreeRootWith(h)
	case version.Deneb:
		if b.IsBlinded() {
			return pb.(*eth.BlindedBeaconBlockDeneb).HashTreeRootWith(h)
		}
		return pb.(*eth.BeaconBlockDeneb).HashTreeRootWith(h)
	case version.Electra:
		if b.IsBlinded() {
			return pb.(*eth.BlindedBeaconBlockElectra).HashTreeRootWith(h)
		}
		return pb.(*eth.BeaconBlockElectra).HashTreeRootWith(h)
	default:
		return errIncorrectBlockVersion
	}
}

// MarshalSSZ marshals the block into its respective
// ssz form.
func (b *BeaconBlock) MarshalSSZ() ([]byte, error) {
	pb, err := b.Proto()
	if err != nil {
		return []byte{}, err
	}
	switch b.version {
	case version.Phase0:
		return pb.(*eth.BeaconBlock).MarshalSSZ()
	case version.Altair:
		return pb.(*eth.BeaconBlockAltair).MarshalSSZ()
	case version.Bellatrix:
		if b.IsBlinded() {
			return pb.(*eth.BlindedBeaconBlockBellatrix).MarshalSSZ()
		}
		return pb.(*eth.BeaconBlockBellatrix).MarshalSSZ()
	case version.Capella:
		if b.IsBlinded() {
			return pb.(*eth.BlindedBeaconBlockCapella).MarshalSSZ()
		}
		return pb.(*eth.BeaconBlockCapella).MarshalSSZ()
	case version.Deneb:
		if b.IsBlinded() {
			return pb.(*eth.BlindedBeaconBlockDeneb).MarshalSSZ()
		}
		return pb.(*eth.BeaconBlockDeneb).MarshalSSZ()
	case version.Electra:
		if b.IsBlinded() {
			return pb.(*eth.BlindedBeaconBlockElectra).MarshalSSZ()
		}
		return pb.(*eth.BeaconBlockElectra).MarshalSSZ()
	default:
		return []byte{}, errIncorrectBlockVersion
	}
}

// MarshalSSZTo marshals the beacon block's ssz
// form to the provided byte buffer.
func (b *BeaconBlock) MarshalSSZTo(dst []byte) ([]byte, error) {
	pb, err := b.Proto()
	if err != nil {
		return []byte{}, err
	}
	switch b.version {
	case version.Phase0:
		return pb.(*eth.BeaconBlock).MarshalSSZTo(dst)
	case version.Altair:
		return pb.(*eth.BeaconBlockAltair).MarshalSSZTo(dst)
	case version.Bellatrix:
		if b.IsBlinded() {
			return pb.(*eth.BlindedBeaconBlockBellatrix).MarshalSSZTo(dst)
		}
		return pb.(*eth.BeaconBlockBellatrix).MarshalSSZTo(dst)
	case version.Capella:
		if b.IsBlinded() {
			return pb.(*eth.BlindedBeaconBlockCapella).MarshalSSZTo(dst)
		}
		return pb.(*eth.BeaconBlockCapella).MarshalSSZTo(dst)
	case version.Deneb:
		if b.IsBlinded() {
			return pb.(*eth.BlindedBeaconBlockDeneb).MarshalSSZTo(dst)
		}
		return pb.(*eth.BeaconBlockDeneb).MarshalSSZTo(dst)
	case version.Electra:
		if b.IsBlinded() {
			return pb.(*eth.BlindedBeaconBlockElectra).MarshalSSZTo(dst)
		}
		return pb.(*eth.BeaconBlockElectra).MarshalSSZTo(dst)
	default:
		return []byte{}, errIncorrectBlockVersion
	}
}

// SizeSSZ returns the size of the serialized block.
//
// WARNING: This function panics. It is required to change the signature
// of fastssz's SizeSSZ() interface function to avoid panicking.
// Changing the signature causes very problematic issues with wealdtech deps.
// For the time being panicking is preferable.
func (b *BeaconBlock) SizeSSZ() int {
	pb, err := b.Proto()
	if err != nil {
		panic(err)
	}
	switch b.version {
	case version.Phase0:
		return pb.(*eth.BeaconBlock).SizeSSZ()
	case version.Altair:
		return pb.(*eth.BeaconBlockAltair).SizeSSZ()
	case version.Bellatrix:
		if b.IsBlinded() {
			return pb.(*eth.BlindedBeaconBlockBellatrix).SizeSSZ()
		}
		return pb.(*eth.BeaconBlockBellatrix).SizeSSZ()
	case version.Capella:
		if b.IsBlinded() {
			return pb.(*eth.BlindedBeaconBlockCapella).SizeSSZ()
		}
		return pb.(*eth.BeaconBlockCapella).SizeSSZ()
	case version.Deneb:
		if b.IsBlinded() {
			return pb.(*eth.BlindedBeaconBlockDeneb).SizeSSZ()
		}
		return pb.(*eth.BeaconBlockDeneb).SizeSSZ()
	case version.Electra:
		if b.IsBlinded() {
			return pb.(*eth.BlindedBeaconBlockElectra).SizeSSZ()
		}
		return pb.(*eth.BeaconBlockElectra).SizeSSZ()
	default:
		panic(incorrectBodyVersion)
	}
}

// UnmarshalSSZ unmarshals the beacon block from its relevant ssz form.
func (b *BeaconBlock) UnmarshalSSZ(buf []byte) error {
	var newBlock *BeaconBlock
	switch b.version {
	case version.Phase0:
		pb := &eth.BeaconBlock{}
		if err := pb.UnmarshalSSZ(buf); err != nil {
			return err
		}
		var err error
		newBlock, err = initBlockFromProtoPhase0(pb)
		if err != nil {
			return err
		}
	case version.Altair:
		pb := &eth.BeaconBlockAltair{}
		if err := pb.UnmarshalSSZ(buf); err != nil {
			return err
		}
		var err error
		newBlock, err = initBlockFromProtoAltair(pb)
		if err != nil {
			return err
		}
	case version.Bellatrix:
		if b.IsBlinded() {
			pb := &eth.BlindedBeaconBlockBellatrix{}
			if err := pb.UnmarshalSSZ(buf); err != nil {
				return err
			}
			var err error
			newBlock, err = initBlindedBlockFromProtoBellatrix(pb)
			if err != nil {
				return err
			}
		} else {
			pb := &eth.BeaconBlockBellatrix{}
			if err := pb.UnmarshalSSZ(buf); err != nil {
				return err
			}
			var err error
			newBlock, err = initBlockFromProtoBellatrix(pb)
			if err != nil {
				return err
			}
		}
	case version.Capella:
		if b.IsBlinded() {
			pb := &eth.BlindedBeaconBlockCapella{}
			if err := pb.UnmarshalSSZ(buf); err != nil {
				return err
			}
			var err error
			newBlock, err = initBlindedBlockFromProtoCapella(pb)
			if err != nil {
				return err
			}
		} else {
			pb := &eth.BeaconBlockCapella{}
			if err := pb.UnmarshalSSZ(buf); err != nil {
				return err
			}
			var err error
			newBlock, err = initBlockFromProtoCapella(pb)
			if err != nil {
				return err
			}
		}
	case version.Deneb:
		if b.IsBlinded() {
			pb := &eth.BlindedBeaconBlockDeneb{}
			if err := pb.UnmarshalSSZ(buf); err != nil {
				return err
			}
			var err error
			newBlock, err = initBlindedBlockFromProtoDeneb(pb)
			if err != nil {
				return err
			}
		} else {
			pb := &eth.BeaconBlockDeneb{}
			if err := pb.UnmarshalSSZ(buf); err != nil {
				return err
			}
			var err error
			newBlock, err = initBlockFromProtoDeneb(pb)
			if err != nil {
				return err
			}
		}
	case version.Electra:
		if b.IsBlinded() {
			pb := &eth.BlindedBeaconBlockElectra{}
			if err := pb.UnmarshalSSZ(buf); err != nil {
				return err
			}
			var err error
			newBlock, err = initBlindedBlockFromProtoElectra(pb)
			if err != nil {
				return err
			}
		} else {
			pb := &eth.BeaconBlockElectra{}
			if err := pb.UnmarshalSSZ(buf); err != nil {
				return err
			}
			var err error
			newBlock, err = initBlockFromProtoElectra(pb)
			if err != nil {
				return err
			}
		}
	default:
		return errIncorrectBlockVersion
	}
	*b = *newBlock
	return nil
}

// AsSignRequestObject returns the underlying sign request object.
func (b *BeaconBlock) AsSignRequestObject() (validatorpb.SignRequestObject, error) {
	pb, err := b.Proto()
	if err != nil {
		return nil, err
	}
	switch b.version {
	case version.Phase0:
		return &validatorpb.SignRequest_Block{Block: pb.(*eth.BeaconBlock)}, nil
	case version.Altair:
		return &validatorpb.SignRequest_BlockAltair{BlockAltair: pb.(*eth.BeaconBlockAltair)}, nil
	case version.Bellatrix:
		if b.IsBlinded() {
			return &validatorpb.SignRequest_BlindedBlockBellatrix{BlindedBlockBellatrix: pb.(*eth.BlindedBeaconBlockBellatrix)}, nil
		}
		return &validatorpb.SignRequest_BlockBellatrix{BlockBellatrix: pb.(*eth.BeaconBlockBellatrix)}, nil
	case version.Capella:
		if b.IsBlinded() {
			return &validatorpb.SignRequest_BlindedBlockCapella{BlindedBlockCapella: pb.(*eth.BlindedBeaconBlockCapella)}, nil
		}
		return &validatorpb.SignRequest_BlockCapella{BlockCapella: pb.(*eth.BeaconBlockCapella)}, nil
	case version.Deneb:
		if b.IsBlinded() {
			return &validatorpb.SignRequest_BlindedBlockDeneb{BlindedBlockDeneb: pb.(*eth.BlindedBeaconBlockDeneb)}, nil
		}
		return &validatorpb.SignRequest_BlockDeneb{BlockDeneb: pb.(*eth.BeaconBlockDeneb)}, nil
	case version.Electra:
		if b.IsBlinded() {
			return &validatorpb.SignRequest_BlindedBlockElectra{BlindedBlockElectra: pb.(*eth.BlindedBeaconBlockElectra)}, nil
		}
		return &validatorpb.SignRequest_BlockElectra{BlockElectra: pb.(*eth.BeaconBlockElectra)}, nil
	default:
		return nil, errIncorrectBlockVersion
	}
}

func (b *BeaconBlock) Copy() (interfaces.ReadOnlyBeaconBlock, error) {
	if b == nil {
		return nil, nil
	}

	pb, err := b.Proto()
	if err != nil {
		return nil, err
	}
	switch b.version {
	case version.Phase0:
		cp := eth.CopyBeaconBlock(pb.(*eth.BeaconBlock))
		return initBlockFromProtoPhase0(cp)
	case version.Altair:
		cp := eth.CopyBeaconBlockAltair(pb.(*eth.BeaconBlockAltair))
		return initBlockFromProtoAltair(cp)
	case version.Bellatrix:
		if b.IsBlinded() {
			cp := eth.CopyBlindedBeaconBlockBellatrix(pb.(*eth.BlindedBeaconBlockBellatrix))
			return initBlindedBlockFromProtoBellatrix(cp)
		}
		cp := eth.CopyBeaconBlockBellatrix(pb.(*eth.BeaconBlockBellatrix))
		return initBlockFromProtoBellatrix(cp)
	case version.Capella:
		if b.IsBlinded() {
			cp := eth.CopyBlindedBeaconBlockCapella(pb.(*eth.BlindedBeaconBlockCapella))
			return initBlindedBlockFromProtoCapella(cp)
		}
		cp := eth.CopyBeaconBlockCapella(pb.(*eth.BeaconBlockCapella))
		return initBlockFromProtoCapella(cp)
	case version.Deneb:
		if b.IsBlinded() {
			cp := eth.CopyBlindedBeaconBlockDeneb(pb.(*eth.BlindedBeaconBlockDeneb))
			return initBlindedBlockFromProtoDeneb(cp)
		}
		cp := eth.CopyBeaconBlockDeneb(pb.(*eth.BeaconBlockDeneb))
		return initBlockFromProtoDeneb(cp)
	case version.Electra:
		if b.IsBlinded() {
			cp := eth.CopyBlindedBeaconBlockElectra(pb.(*eth.BlindedBeaconBlockElectra))
			return initBlindedBlockFromProtoElectra(cp)
		}
		cp := eth.CopyBeaconBlockElectra(pb.(*eth.BeaconBlockElectra))
		return initBlockFromProtoElectra(cp)
	default:
		return nil, errIncorrectBlockVersion
	}
}

// IsNil checks if the block body is nil.
func (b *BeaconBlockBody) IsNil() bool {
	return b == nil
}

// RandaoReveal returns the randao reveal from the block body.
func (b *BeaconBlockBody) RandaoReveal() [field_params.BLSSignatureLength]byte {
	return b.randaoReveal
}

// Eth1Data returns the eth1 data in the block.
func (b *BeaconBlockBody) Eth1Data() *eth.Eth1Data {
	return b.eth1Data
}

// Graffiti returns the graffiti in the block.
func (b *BeaconBlockBody) Graffiti() [field_params.RootLength]byte {
	return b.graffiti
}

// ProposerSlashings returns the proposer slashings in the block.
func (b *BeaconBlockBody) ProposerSlashings() []*eth.ProposerSlashing {
	return b.proposerSlashings
}

// AttesterSlashings returns the attester slashings in the block.
func (b *BeaconBlockBody) AttesterSlashings() []interfaces.AttesterSlashing {
	var slashings []interfaces.AttesterSlashing
	if b.version < version.Electra {
		if b.attesterSlashings == nil {
			return nil
		}
		slashings = make([]interfaces.AttesterSlashing, len(b.attesterSlashings))
		for i, s := range b.attesterSlashings {
			slashings[i] = s
		}
	} else {
		if b.attesterSlashingsElectra == nil {
			return nil
		}
		slashings = make([]interfaces.AttesterSlashing, len(b.attesterSlashingsElectra))
		for i, s := range b.attesterSlashingsElectra {
			slashings[i] = s
		}
	}
	return slashings
}

// Attestations returns the stored attestations in the block.
func (b *BeaconBlockBody) Attestations() []interfaces.Attestation {
<<<<<<< HEAD
	return b.attestations
=======
	var atts []interfaces.Attestation
	if b.version < version.Electra {
		if b.attestations == nil {
			return nil
		}
		atts = make([]interfaces.Attestation, len(b.attestations))
		for i, a := range b.attestations {
			atts[i] = a
		}
	} else {
		if b.attestationsElectra == nil {
			return nil
		}
		atts = make([]interfaces.Attestation, len(b.attestationsElectra))
		for i, a := range b.attestations {
			atts[i] = a
		}
	}
	return atts
>>>>>>> 77f9a86a
}

// Deposits returns the stored deposits in the block.
func (b *BeaconBlockBody) Deposits() []*eth.Deposit {
	return b.deposits
}

// VoluntaryExits returns the voluntary exits in the block.
func (b *BeaconBlockBody) VoluntaryExits() []*eth.SignedVoluntaryExit {
	return b.voluntaryExits
}

// SyncAggregate returns the sync aggregate in the block.
func (b *BeaconBlockBody) SyncAggregate() (*eth.SyncAggregate, error) {
	if b.version == version.Phase0 {
		return nil, consensus_types.ErrNotSupported("SyncAggregate", b.version)
	}
	return b.syncAggregate, nil
}

// Execution returns the execution payload of the block body.
func (b *BeaconBlockBody) Execution() (interfaces.ExecutionData, error) {
	switch b.version {
	case version.Phase0, version.Altair:
		return nil, consensus_types.ErrNotSupported("Execution", b.version)
	default:
		if b.IsBlinded() {
			return b.executionPayloadHeader, nil
		}
		return b.executionPayload, nil
	}
}

func (b *BeaconBlockBody) BLSToExecutionChanges() ([]*eth.SignedBLSToExecutionChange, error) {
	if b.version < version.Capella {
		return nil, consensus_types.ErrNotSupported("BLSToExecutionChanges", b.version)
	}
	return b.blsToExecutionChanges, nil
}

// BlobKzgCommitments returns the blob kzg commitments in the block.
func (b *BeaconBlockBody) BlobKzgCommitments() ([][]byte, error) {
	switch b.version {
	case version.Phase0, version.Altair, version.Bellatrix, version.Capella:
		return nil, consensus_types.ErrNotSupported("BlobKzgCommitments", b.version)
	case version.Deneb, version.Electra:
		return b.blobKzgCommitments, nil
	default:
		return nil, errIncorrectBlockVersion
	}
}

func (b *BeaconBlockBody) Consolidations() []*eth.SignedConsolidation {
	return b.signedConsolidations
}

// Version returns the version of the beacon block body
func (b *BeaconBlockBody) Version() int {
	return b.version
}

// HashTreeRoot returns the ssz root of the block body.
func (b *BeaconBlockBody) HashTreeRoot() ([field_params.RootLength]byte, error) {
	pb, err := b.Proto()
	if err != nil {
		return [field_params.RootLength]byte{}, err
	}
	switch b.version {
	case version.Phase0:
		return pb.(*eth.BeaconBlockBody).HashTreeRoot()
	case version.Altair:
		return pb.(*eth.BeaconBlockBodyAltair).HashTreeRoot()
	case version.Bellatrix:
		if b.IsBlinded() {
			return pb.(*eth.BlindedBeaconBlockBodyBellatrix).HashTreeRoot()
		}
		return pb.(*eth.BeaconBlockBodyBellatrix).HashTreeRoot()
	case version.Capella:
		if b.IsBlinded() {
			return pb.(*eth.BlindedBeaconBlockBodyCapella).HashTreeRoot()
		}
		return pb.(*eth.BeaconBlockBodyCapella).HashTreeRoot()
	case version.Deneb:
		if b.IsBlinded() {
			return pb.(*eth.BlindedBeaconBlockBodyDeneb).HashTreeRoot()
		}
		return pb.(*eth.BeaconBlockBodyDeneb).HashTreeRoot()
	case version.Electra:
		if b.IsBlinded() {
			return pb.(*eth.BlindedBeaconBlockBodyElectra).HashTreeRoot()
		}
		return pb.(*eth.BeaconBlockBodyElectra).HashTreeRoot()
	default:
		return [field_params.RootLength]byte{}, errIncorrectBodyVersion
	}
}

// IsBlinded checks if the beacon block body is a blinded block body.
func (b *BeaconBlockBody) IsBlinded() bool {
	return b.version >= version.Bellatrix && b.executionPayload == nil
}<|MERGE_RESOLUTION|>--- conflicted
+++ resolved
@@ -1126,9 +1126,6 @@
 
 // Attestations returns the stored attestations in the block.
 func (b *BeaconBlockBody) Attestations() []interfaces.Attestation {
-<<<<<<< HEAD
-	return b.attestations
-=======
 	var atts []interfaces.Attestation
 	if b.version < version.Electra {
 		if b.attestations == nil {
@@ -1148,7 +1145,6 @@
 		}
 	}
 	return atts
->>>>>>> 77f9a86a
 }
 
 // Deposits returns the stored deposits in the block.
