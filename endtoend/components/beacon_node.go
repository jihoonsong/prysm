// Package components defines utilities to spin up actual
// beacon node and validator processes as needed by end to end tests.
package components

import (
	"context"
	"errors"
	"fmt"
	"os"
	"os/exec"
	"path"
	"strings"

	"github.com/bazelbuild/rules_go/go/tools/bazel"
	"github.com/prysmaticlabs/prysm/cmd/beacon-chain/flags"
	"github.com/prysmaticlabs/prysm/endtoend/helpers"
	e2e "github.com/prysmaticlabs/prysm/endtoend/params"
	e2etypes "github.com/prysmaticlabs/prysm/endtoend/types"
	cmdshared "github.com/prysmaticlabs/prysm/shared/cmd"
	"github.com/prysmaticlabs/prysm/shared/featureconfig"
	"github.com/prysmaticlabs/prysm/shared/params"
)

var _ e2etypes.ComponentRunner = (*BeaconNode)(nil)
var _ e2etypes.ComponentRunner = (*BeaconNodeSet)(nil)

// BeaconNodeSet represents set of beacon nodes.
type BeaconNodeSet struct {
	e2etypes.ComponentRunner
	config  *e2etypes.E2EConfig
	enr     string
	started chan struct{}
}

// SetENR assigns ENR to the set of beacon nodes.
func (s *BeaconNodeSet) SetENR(enr string) {
	s.enr = enr
}

// NewBeaconNodes creates and returns a set of beacon nodes.
func NewBeaconNodes(config *e2etypes.E2EConfig) *BeaconNodeSet {
	return &BeaconNodeSet{
		config:  config,
		started: make(chan struct{}, 1),
	}
}

// Start starts all the beacon nodes in set.
func (s *BeaconNodeSet) Start(ctx context.Context) error {
	if s.enr == "" {
		return errors.New("empty ENR")
	}

	// Create beacon nodes.
	nodes := make([]e2etypes.ComponentRunner, e2e.TestParams.BeaconNodeCount)
	for i := 0; i < e2e.TestParams.BeaconNodeCount; i++ {
		nodes[i] = NewBeaconNode(s.config, i, s.enr, false)
	}

	// Wait for all nodes to finish their job (blocking).
	// Once nodes are ready passed in handler function will be called.
	return helpers.WaitOnNodes(ctx, nodes, func() {
		// All nodes stated, close channel, so that all services waiting on a set, can proceed.
		close(s.started)
	})
}

// Started checks whether beacon node set is started and all nodes are ready to be queried.
func (s *BeaconNodeSet) Started() <-chan struct{} {
	return s.started
}

// BeaconNode represents beacon node.
type BeaconNode struct {
	e2etypes.ComponentRunner
	config     *e2etypes.E2EConfig
	started    chan struct{}
	index      int
	enr        string
	isSyncNode bool
}

// NewBeaconNode creates and returns a beacon node.
func NewBeaconNode(config *e2etypes.E2EConfig, index int, enr string, isSyncNode bool) *BeaconNode {
	return &BeaconNode{
		config:     config,
		index:      index,
		enr:        enr,
		started:    make(chan struct{}, 1),
		isSyncNode: isSyncNode,
	}
}

// Start starts a fresh beacon node, connecting to all passed in beacon nodes.
func (node *BeaconNode) Start(ctx context.Context) error {
	binaryPath, found := bazel.FindBinary("cmd/beacon-chain", "beacon-chain")
	if !found {
		log.Info(binaryPath)
		return errors.New("beacon chain binary not found")
	}

	config, index, enr := node.config, node.index, node.enr
	stdOutFile, err := helpers.DeleteAndCreateFile(e2e.TestParams.LogPath, fmt.Sprintf(e2e.BeaconNodeLogFileName, index))
	if err != nil {
		return err
	}

	args := []string{
		fmt.Sprintf("--%s=%s/eth2-beacon-node-%d", cmdshared.DataDirFlag.Name, e2e.TestParams.TestPath, index),
		fmt.Sprintf("--%s=%s", cmdshared.LogFileName.Name, stdOutFile.Name()),
		fmt.Sprintf("--%s=%s", flags.DepositContractFlag.Name, e2e.TestParams.ContractAddress.Hex()),
		fmt.Sprintf("--%s=%d", flags.RPCPort.Name, e2e.TestParams.BeaconNodeRPCPort+index),
		fmt.Sprintf("--%s=http://127.0.0.1:%d", flags.HTTPWeb3ProviderFlag.Name, e2e.TestParams.Eth1RPCPort),
		fmt.Sprintf("--%s=%d", flags.MinSyncPeers.Name, e2e.TestParams.BeaconNodeCount-1),
		fmt.Sprintf("--%s=%d", cmdshared.P2PUDPPort.Name, e2e.TestParams.BeaconNodeRPCPort+index+10),
		fmt.Sprintf("--%s=%d", cmdshared.P2PTCPPort.Name, e2e.TestParams.BeaconNodeRPCPort+index+20),
		fmt.Sprintf("--%s=%d", flags.MonitoringPortFlag.Name, e2e.TestParams.BeaconNodeMetricsPort+index),
		fmt.Sprintf("--%s=%d", flags.GRPCGatewayPort.Name, e2e.TestParams.BeaconNodeRPCPort+index+40),
		fmt.Sprintf("--%s=%d", flags.EthApiPort.Name, e2e.TestParams.BeaconNodeRPCPort+index+30),
		fmt.Sprintf("--%s=%d", flags.ContractDeploymentBlock.Name, 0),
		fmt.Sprintf("--%s=%d", cmdshared.RPCMaxPageSizeFlag.Name, params.BeaconConfig().MinGenesisActiveValidatorCount),
		fmt.Sprintf("--%s=%s", cmdshared.BootstrapNode.Name, enr),
		fmt.Sprintf("--%s=%s", cmdshared.VerbosityFlag.Name, "debug"),
		"--" + cmdshared.ForceClearDB.Name,
		"--" + cmdshared.E2EConfigFlag.Name,
		"--" + cmdshared.AcceptTosFlag.Name,
	}
	if config.UsePprof {
		args = append(args, "--pprof", fmt.Sprintf("--pprofport=%d", e2e.TestParams.BeaconNodeRPCPort+index+50))
	}
	args = append(args, featureconfig.E2EBeaconChainFlags...)
	args = append(args, config.BeaconFlags...)

<<<<<<< HEAD
	if node.isSyncNode {
		args = append(args, config.SyncingBeaconFlags...)
	}

	cmd := exec.CommandContext(ctx, binaryPath, args...)
=======
	cmd := exec.CommandContext(ctx, binaryPath, args...) /* #nosec G204 */
>>>>>>> bdb09ca9
	// Write stdout and stderr to log files.
	stdout, err := os.Create(path.Join(e2e.TestParams.LogPath, fmt.Sprintf("beacon_node_%d_stdout.log", index)))
	if err != nil {
		return err
	}
	stderr, err := os.Create(path.Join(e2e.TestParams.LogPath, fmt.Sprintf("beacon_node_%d_stderr.log", index)))
	if err != nil {
		return err
	}
	defer func() {
		if err := stdout.Close(); err != nil {
			log.WithError(err).Error("Failed to close stdout file")
		}
		if err := stderr.Close(); err != nil {
			log.WithError(err).Error("Failed to close stderr file")
		}
	}()
	cmd.Stdout = stdout
	cmd.Stderr = stderr
	log.Infof("Starting beacon chain %d with flags: %s", index, strings.Join(args[2:], " "))
	if err = cmd.Start(); err != nil {
		return fmt.Errorf("failed to start beacon node: %w", err)
	}

	if err = helpers.WaitForTextInFile(stdOutFile, "gRPC server listening on port"); err != nil {
		return fmt.Errorf("could not find multiaddr for node %d, this means the node had issues starting: %w", index, err)
	}

	// Mark node as ready.
	close(node.started)

	return cmd.Wait()
}

// Started checks whether beacon node is started and ready to be queried.
func (node *BeaconNode) Started() <-chan struct{} {
	return node.started
}<|MERGE_RESOLUTION|>--- conflicted
+++ resolved
@@ -131,15 +131,11 @@
 	args = append(args, featureconfig.E2EBeaconChainFlags...)
 	args = append(args, config.BeaconFlags...)
 
-<<<<<<< HEAD
 	if node.isSyncNode {
 		args = append(args, config.SyncingBeaconFlags...)
 	}
 
-	cmd := exec.CommandContext(ctx, binaryPath, args...)
-=======
 	cmd := exec.CommandContext(ctx, binaryPath, args...) /* #nosec G204 */
->>>>>>> bdb09ca9
 	// Write stdout and stderr to log files.
 	stdout, err := os.Create(path.Join(e2e.TestParams.LogPath, fmt.Sprintf("beacon_node_%d_stdout.log", index)))
 	if err != nil {
